//! Memory recall daemon backed by Neo4j + Qdrant
//!
//! ```bash
//! rememberd --qdrant-url http://localhost:6333 \
//!           --neo4j-url bolt://localhost:7687 \
//!           --neo4j-user neo4j --neo4j-pass password
//! ```
use clap::Parser;
use daemon_common::LogLevel;
use std::path::PathBuf;

use neo4rs::Graph;
#[allow(deprecated)]
use qdrant_client::prelude::QdrantClient;

#[derive(Parser, Debug)]
#[command(name = "rememberd", about = "Memory recall daemon")]
struct Cli {
    /// Path to listen for recall queries
    #[arg(long, default_value = "/run/memory.sock")]
    socket: PathBuf,

    /// Path to output sensations
    #[arg(long, default_value = "/run/quick.sock")]
    output: PathBuf,

    /// Optional memory directory (unused for now)
    #[arg(long)]
    memory_dir: Option<PathBuf>,

    /// Path to LLM profile for embedding
    #[arg(long)]
    llm_profile: Option<PathBuf>,

    /// Logging verbosity
    #[arg(long, default_value = "info")]
    log_level: LogLevel,

    /// Qdrant service URL
    #[arg(long, default_value = "http://localhost:6333")]
    qdrant_url: String,

<<<<<<< HEAD
    /// Neo4j Bolt service URL
    #[arg(long, env = "NEO4J_URL", default_value = "bolt://localhost:7687")]
=======
    /// Neo4j service URL
    #[arg(long, default_value = "http://localhost:7474")]
>>>>>>> 79851a87
    neo4j_url: String,

    /// Neo4j username
    #[arg(long, default_value = "neo4j")]
    neo4j_user: String,

    /// Neo4j password
    #[arg(long, default_value = "password")]
    neo4j_pass: String,
}

#[tokio::main]
async fn main() -> anyhow::Result<()> {
    let cli = Cli::parse();
    tracing_subscriber::fmt()
        .with_max_level(tracing_subscriber::filter::LevelFilter::from(cli.log_level))
        .init();

    let (embed, profile): (Box<dyn psyche::llm::CanEmbed>, psyche::llm::LlmProfile) =
        if let Some(path) = cli.llm_profile.as_deref() {
            let (reg, prof) = psyched::llm_config::load_first_llm(path).await?;
            (reg.embed, prof)
        } else {
            (
                Box::new(psyche::llm::mock_embed::MockEmbed::default())
                    as Box<dyn psyche::llm::CanEmbed>,
                psyche::llm::LlmProfile {
                    provider: "mock".into(),
                    model: "mock".into(),
                    capabilities: vec![psyche::llm::LlmCapability::Embedding],
                },
            )
        };

    #[allow(deprecated)]
    let qdrant = QdrantClient::from_url(&cli.qdrant_url).build()?;
    let graph = Graph::new(&cli.neo4j_url, cli.neo4j_user, cli.neo4j_pass)?;
    let backend = psyche::memory::QdrantNeo4j { qdrant, graph };
    rememberd::run(cli.socket, cli.output, backend, embed, profile).await
}<|MERGE_RESOLUTION|>--- conflicted
+++ resolved
@@ -40,13 +40,8 @@
     #[arg(long, default_value = "http://localhost:6333")]
     qdrant_url: String,
 
-<<<<<<< HEAD
-    /// Neo4j Bolt service URL
-    #[arg(long, env = "NEO4J_URL", default_value = "bolt://localhost:7687")]
-=======
     /// Neo4j service URL
-    #[arg(long, default_value = "http://localhost:7474")]
->>>>>>> 79851a87
+    #[arg(long, default_value = "bolt://localhost:7687")]
     neo4j_url: String,
 
     /// Neo4j username
