use std::sync::{Arc, Mutex};

use futures::{
    StreamExt,
    stream::{self, BoxStream},
};
use tokio::sync::mpsc::unbounded_channel;
use tokio_stream::wrappers::UnboundedReceiverStream;
<<<<<<< HEAD
use tracing::{debug, error, trace, warn};
=======
use tracing::{debug, trace};
>>>>>>> f068e2d1

use regex::Regex;

use crate::llm_client::LLMClient;
use crate::{Action, Intention, Motor, Sensation, Sensor};
use ollama_rs::generation::chat::ChatMessage;
use serde_json::{Map, Value};

const DEFAULT_PROMPT: &str = include_str!("prompts/will_prompt.txt");

/// Returns a prefix of `s` that fits within `max_bytes` without splitting UTF-8
/// characters.
///
/// If `max_bytes` does not land on a char boundary, the prefix is truncated to
/// the previous valid boundary and a warning is emitted.
///
/// # Examples
///
/// ```
/// use psyche_rs::safe_prefix;
/// assert_eq!(safe_prefix("aïb", 2), "a");
/// assert_eq!(safe_prefix("abc", 2), "ab");
/// ```
pub fn safe_prefix<'a>(s: &'a str, max_bytes: usize) -> &'a str {
    if let Some(slice) = s.get(..max_bytes) {
        return slice;
    }
    let mut end = max_bytes.min(s.len());
    while end > 0 && !s.is_char_boundary(end) {
        end -= 1;
    }
    if end != max_bytes {
        warn!(index = max_bytes, "Invalid char boundary, truncating slice");
    }
    &s[..end]
}

/// Description of an available motor.
#[derive(Clone)]
pub struct MotorDescription {
    /// Name of the motor action.
    pub name: String,
    /// Textual description of the motor's capability.
    pub description: String,
}

/// A looping controller that turns sensations into motor actions using an LLM.
pub struct Will<T = serde_json::Value> {
    llm: Arc<dyn LLMClient>,
    prompt: String,
    delay_ms: u64,
    window_ms: u64,
    window: Arc<Mutex<Vec<Sensation<T>>>>,
    motors: Vec<MotorDescription>,
    latest_instant: Arc<Mutex<String>>,
    latest_moment: Arc<Mutex<String>>,
    thoughts_tx: Option<tokio::sync::mpsc::UnboundedSender<Vec<Sensation<String>>>>,
}

impl<T> Will<T> {
    /// Creates a new [`Will`] backed by the given LLM client.
    pub fn new(llm: Arc<dyn LLMClient>) -> Self {
        Self {
            llm,
            prompt: DEFAULT_PROMPT.to_string(),
            delay_ms: 1000,
            window_ms: 60_000,
            window: Arc::new(Mutex::new(Vec::new())),
            motors: Vec::new(),
            latest_instant: Arc::new(Mutex::new(String::new())),
            latest_moment: Arc::new(Mutex::new(String::new())),
            thoughts_tx: None,
        }
    }

    /// Overrides the prompt template.
    pub fn prompt(mut self, template: impl Into<String>) -> Self {
        self.prompt = template.into();
        self
    }

    /// Sets the sleep delay between ticks.
    pub fn delay_ms(mut self, delay: u64) -> Self {
        self.delay_ms = delay;
        self
    }

    /// Sets the duration of the sensation window in milliseconds.
    pub fn window_ms(mut self, ms: u64) -> Self {
        self.window_ms = ms;
        self
    }

    /// Sets a channel to emit thought sensations.
    pub fn thoughts(
        mut self,
        tx: tokio::sync::mpsc::UnboundedSender<Vec<Sensation<String>>>,
    ) -> Self {
        self.thoughts_tx = Some(tx);
        self
    }

    /// Registers a motor description for prompt generation.
    pub fn motor(mut self, name: impl Into<String>, description: impl Into<String>) -> Self {
        self.motors.push(MotorDescription {
            name: name.into(),
            description: description.into(),
        });
        debug!(motor_name = %self.motors.last().unwrap().name, "Will registered motor");
        self
    }

    /// Registers an existing [`Motor`] using its `name` and `description`.
    pub fn register_motor(&mut self, motor: &dyn Motor) -> &mut Self {
        self.motors.push(MotorDescription {
            name: motor.name().to_string(),
            description: motor.description().to_string(),
        });
        debug!(motor_name = %motor.name(), "Will registered motor");
        self
    }

    /// Returns a textual timeline of sensations in the current window.
    pub fn timeline(&self) -> String
    where
        T: serde::Serialize + Clone,
    {
        let mut sensations = self.window.lock().unwrap().clone();
        sensations.sort_by_key(|s| s.when);
        sensations.dedup_by(|a, b| {
            a.kind == b.kind
                && serde_json::to_string(&a.what).ok() == serde_json::to_string(&b.what).ok()
        });
        sensations
            .iter()
            .map(|s| {
                let what = crate::text_util::to_plain_text(&s.what);
                format!("{} {} {}", s.when.format("%Y-%m-%d %H:%M:%S"), s.kind, what)
            })
            .collect::<Vec<_>>()
            .join("\n")
    }

    /// Observe sensors and yield intention batches.
    pub async fn observe<S>(&mut self, sensors: Vec<S>) -> BoxStream<'static, Vec<Intention>>
    where
        T: Clone + Default + Send + 'static + serde::Serialize + for<'de> serde::Deserialize<'de>,
        S: Sensor<T> + Send + 'static,
    {
        let (tx, rx) = unbounded_channel();
        let llm = self.llm.clone();
        let template = self.prompt.clone();
        let delay = self.delay_ms;
        let window_ms = self.window_ms;
        let window = self.window.clone();
        let motors = self.motors.clone();
        let latest_instant_store = self.latest_instant.clone();
        let latest_moment_store = self.latest_moment.clone();
        let thoughts_tx = self.thoughts_tx.clone();

        tokio::spawn(async move {
            debug!("will runtime started");
            let streams: Vec<_> = sensors.into_iter().map(|mut s| s.stream()).collect();
            let mut sensor_stream = stream::select_all(streams);
            let mut pending: Vec<Sensation<T>> = Vec::new();
            loop {
                tokio::select! {
                    Some(batch) = sensor_stream.next() => {
                        trace!(count = batch.len(), "sensations received");
                        pending.extend(batch);
                    }
                    _ = tokio::time::sleep(std::time::Duration::from_millis(delay)) => {
                        if pending.is_empty() {
                            continue;
                        }
                        trace!("will loop tick");
                        {
                            let mut w = window.lock().unwrap();
                            w.extend(pending.drain(..));
                            let cutoff = chrono::Local::now() - chrono::Duration::milliseconds(window_ms as i64);
                            w.retain(|s| s.when > cutoff);
                        }
                        let snapshot = {
                            let w = window.lock().unwrap();
                            w.clone()
                        };
                        if snapshot.is_empty() {
                            trace!("Will skipping LLM call due to empty snapshot");
                            continue;
                        }
                        trace!(snapshot_len = snapshot.len(), "Will captured snapshot");
                        let situation = snapshot
                            .iter()
                            .map(|s| {
                                let what =
                                    serde_json::to_string(&s.what).unwrap_or_default();
                                format!(
                                    "{} {} {}",
                                    s.when.format("%Y-%m-%d %H:%M:%S"),
                                    s.kind,
                                    what
                                )
                            })
                            .collect::<Vec<_>>()
                            .join("\n");
                        let motor_text = motors.iter().map(|m| format!("{}: {}", m.name, m.description)).collect::<Vec<_>>().join("\n");
                        let mut last_instant = String::new();
                        let mut last_moment = String::new();
                        for s in &snapshot {
                            let val = serde_json::to_string(&s.what).unwrap_or_default();
                            match s.kind.as_str() {
                                "instant" => last_instant = val,
                                "moment" => last_moment = val,
                                _ => {}
                            }
<<<<<<< HEAD
                            *latest_instant_store.lock().unwrap() = last_instant.clone();
                            *latest_moment_store.lock().unwrap() = last_moment.clone();
                            let prompt = template
                                .replace("{situation}", &situation)
                                .replace("{motors}", &motor_text)
                                .replace("{latest_instant}", &last_instant)
                                .replace("{latest_moment}", &last_moment);
                            debug!(%prompt, "Will generated prompt");
                            trace!("will invoking llm");
                            let msgs = vec![ChatMessage::user(prompt)];
                            match llm.chat_stream(&msgs).await {
                                Ok(mut stream) => {
                                    let start_re = Regex::new(r"^<([a-zA-Z0-9_]+)([^>]*)>").unwrap();
                                    let attr_re = Regex::new(r#"([a-zA-Z0-9_]+)="([^"]*)""#).unwrap();
                                    let mut buf = String::new();
                                    let mut state: Option<(String, String, String, tokio::sync::mpsc::UnboundedSender<String>)> = None;
                                    let mut pending_text = String::new();
                                    while let Some(Ok(tok)) = stream.next().await {
                                        trace!(token = %tok, "Will received LLM token");
                                        buf.push_str(&tok);
                                        loop {
                                            if let Some((ref _name, ref closing, ref closing_lower, ref tx_body)) = state {
                                                if let Some(pos) = buf.to_ascii_lowercase().find(closing_lower) {
                                                    if pos > 0 {
                                                        let prefix = safe_prefix(&buf, pos);
                                                        let _ = tx_body.send(prefix.to_string());
                                                    }
                                                    let drain_len = safe_prefix(&buf, pos + closing.len()).len();
                                                    buf.drain(..drain_len);
                                                    state = None;
                                                    break;
                                                } else {
                                                    if buf.len() > closing.len() {
                                                        let send_len = buf.len() - closing.len();
                                                        let prefix = safe_prefix(&buf, send_len);
                                                        let _ = tx_body.send(prefix.to_string());
                                                        buf.drain(..prefix.len());
                                                    }
                                                    break;
=======
                        }
                        *latest_instant_store.lock().unwrap() = last_instant.clone();
                        *latest_moment_store.lock().unwrap() = last_moment.clone();
                        let prompt = template
                            .replace("{situation}", &situation)
                            .replace("{motors}", &motor_text)
                            .replace("{latest_instant}", &last_instant)
                            .replace("{latest_moment}", &last_moment);
                        debug!(%prompt, "Will generated prompt");
                        trace!("will invoking llm");
                        let msgs = vec![ChatMessage::user(prompt)];
                        match llm.chat_stream(&msgs).await {
                            Ok(mut stream) => {
                                let start_re = Regex::new(r"^<([a-zA-Z0-9_]+)([^>]*)>").unwrap();
                                let attr_re = Regex::new(r#"([a-zA-Z0-9_]+)="([^"]*)""#).unwrap();
                                let mut buf = String::new();
                                let mut state: Option<(String, String, String, tokio::sync::mpsc::UnboundedSender<String>)> = None;
                                let mut pending_text = String::new();
                                while let Some(Ok(tok)) = stream.next().await {
                                    trace!(token = %tok, "Will received LLM token");
                                    buf.push_str(&tok);
                                    loop {
                                        if let Some((ref _name, ref closing, ref closing_lower, ref tx_body)) = state {
                                            if let Some(pos) = buf.to_ascii_lowercase().find(closing_lower) {
                                                if pos > 0 {
                                                    let part = buf[..pos].to_string();
                                                    let _ = tx_body.send(part);
>>>>>>> f068e2d1
                                                }
                                                buf.drain(..pos + closing.len());
                                                state = None;
                                                break;
                                            } else {
                                                if buf.len() > closing.len() {
                                                    let send_len = buf.len() - closing.len();
                                                    let part = buf[..send_len].to_string();
                                                    let _ = tx_body.send(part);
                                                    buf.drain(..send_len);
                                                }
                                                break;
                                            }
                                        } else {
                                            if let Some(caps) = start_re.captures(&buf) {
                                                if !pending_text.trim().is_empty() {
                                                    if let Ok(what) = serde_json::from_value::<T>(
                                                        Value::String(pending_text.trim().to_string()),
                                                    ) {
                                                        let sensation = Sensation {
                                                            kind: "thought".into(),
                                                            when: chrono::Local::now(),
                                                            what,
                                                            source: None,
                                                        };
                                                        window.lock().unwrap().push(sensation);
                                                    }
                                                    if let Some(tx) = &thoughts_tx {
                                                        let s = Sensation {
                                                            kind: "thought".into(),
                                                            when: chrono::Local::now(),
                                                            what: format!("I thought to myself: {}", pending_text.trim()),
                                                            source: None,
                                                        };
                                                        let _ = tx.send(vec![s]);
                                                    }
                                                    pending_text.clear();
                                                }
                                                let tag = caps.get(1).unwrap().as_str().to_ascii_lowercase();
                                                let attrs = caps.get(2).map(|m| m.as_str()).unwrap_or("");
                                                let mut map = Map::new();
                                                for cap in attr_re.captures_iter(attrs) {
                                                    map.insert(cap[1].to_string(), Value::String(cap[2].to_string()));
                                                }
                                                let closing = format!("</{}>", tag);
                                                let closing_lower = closing.to_ascii_lowercase();
                                                let _ = buf.drain(..caps.get(0).unwrap().end());
                                                let (btx, brx) = unbounded_channel();
                                                let action = Action::new(tag.clone(), Value::Object(map.clone()), UnboundedReceiverStream::new(brx).boxed());
                                                let intention = Intention::to(action).assign(tag.clone());
                                                debug!(motor_name = %tag, "Will assigned motor on intention");
                                                debug!(?intention, "Will built intention");
                                                let val = serde_json::to_value(&intention).unwrap();
                                                let what = serde_json::from_value(val).unwrap_or_default();
                                                window.lock().unwrap().push(Sensation {
                                                    kind: "intention".into(),
                                                    when: chrono::Local::now(),
                                                    what,
                                                    source: None,
                                                });
                                                let _ = tx.send(vec![intention]);
                                                state = Some((tag, closing, closing_lower, btx));
                                            } else {
                                                if let Some(idx) = buf.find('<') {
                                                    let text = buf[..idx].to_string();
                                                    pending_text.push_str(&text);
                                                    buf.drain(..idx);
                                                } else {
<<<<<<< HEAD
                                                    if let Some(idx) = buf.find('<') {
                                                        let prefix = safe_prefix(&buf, idx);
                                                        pending_text.push_str(prefix);
                                                        buf.drain(..prefix.len());
                                                    } else {
                                                        if !buf.is_empty() {
                                                            pending_text.push_str(&buf);
                                                        }
                                                        buf.clear();
=======
                                                    if !buf.is_empty() {
                                                        pending_text.push_str(&buf);
>>>>>>> f068e2d1
                                                    }
                                                    buf.clear();
                                                }
                                                break;
                                            }
                                        }
                                    }
                                }
                                if !pending_text.trim().is_empty() {
                                    if let Ok(what) = serde_json::from_value::<T>(
                                        Value::String(pending_text.trim().to_string()),
                                    ) {
                                        let sensation = Sensation {
                                            kind: "thought".into(),
                                            when: chrono::Local::now(),
                                            what,
                                            source: None,
                                        };
                                        window.lock().unwrap().push(sensation);
                                    }
                                    if let Some(tx) = &thoughts_tx {
                                        let s = Sensation {
                                            kind: "thought".into(),
                                            when: chrono::Local::now(),
                                            what: format!("I thought to myself: {}", pending_text.trim()),
                                            source: None,
                                        };
                                        let _ = tx.send(vec![s]);
                                    }
                                }
                                trace!("will llm stream finished");
                            }
                            Err(err) => {
                                trace!(?err, "llm streaming failed");
                            }
                        }
                    }
                }
            }
        });

        UnboundedReceiverStream::new(rx).boxed()
    }
}

#[cfg(test)]
mod tests {
    use super::*;
    use crate::llm_client::{LLMClient, LLMTokenStream};
    use crate::{ActionResult, MotorError};
    use async_trait::async_trait;
    use futures::{StreamExt, stream};

    #[derive(Clone)]
    struct StaticLLM;

    #[async_trait]
    impl LLMClient for StaticLLM {
        async fn chat_stream(
            &self,
            _msgs: &[ChatMessage],
        ) -> Result<LLMTokenStream, Box<dyn std::error::Error + Send + Sync>> {
            let tokens = vec![
                "<say mood=\"calm\">".to_string(),
                "Hello ".to_string(),
                "world".to_string(),
                "</say>".to_string(),
            ];
            Ok(Box::pin(stream::iter(tokens.into_iter().map(Ok))))
        }
    }

    struct DummySensor;

    impl Sensor<String> for DummySensor {
        fn stream(&mut self) -> BoxStream<'static, Vec<Sensation<String>>> {
            let s = Sensation {
                kind: "test".into(),
                when: chrono::Local::now(),
                what: "foo".into(),
                source: None,
            };
            stream::once(async move { vec![s] }).boxed()
        }
    }

    #[tokio::test]
    async fn streams_actions() {
        let llm = Arc::new(StaticLLM);
        let mut will = Will::new(llm).delay_ms(10);
        will = will.motor("say", "speak via speakers");
        let sensor = DummySensor;
        let mut stream = will.observe(vec![sensor]).await;
        let mut intentions = stream.next().await.unwrap();
        let intention = intentions.pop().unwrap();
        assert_eq!(intention.action.name, "say");
        let chunks: Vec<String> = intention.action.body.collect().await;
        let body: String = chunks.concat();
        assert_eq!(body, "Hello world");
    }

    #[tokio::test]
    async fn streams_actions_case_insensitive() {
        #[derive(Clone)]
        struct StaticUpperLLM;

        #[async_trait]
        impl LLMClient for StaticUpperLLM {
            async fn chat_stream(
                &self,
                _msgs: &[ChatMessage],
            ) -> Result<LLMTokenStream, Box<dyn std::error::Error + Send + Sync>> {
                use futures::stream;
                let tokens = vec!["<Say>".to_string(), "Hi".to_string(), "</Say>".to_string()];
                Ok(Box::pin(stream::iter(tokens.into_iter().map(Ok))))
            }
        }

        let llm = Arc::new(StaticUpperLLM);
        let mut will = Will::new(llm).delay_ms(10).motor("say", "speak");
        let sensor = DummySensor;
        let mut stream = will.observe(vec![sensor]).await;
        let mut intentions = stream.next().await.unwrap();
        let intention = intentions.pop().unwrap();
        assert_eq!(intention.action.name, "say");
        let collected: Vec<String> = intention.action.body.collect().await;
        assert_eq!(collected.concat(), "Hi");
    }

    #[tokio::test]
    async fn prompt_includes_latest() {
        #[derive(Clone)]
        struct RecLLM {
            prompts: Arc<Mutex<Vec<String>>>,
        }

        #[async_trait]
        impl LLMClient for RecLLM {
            async fn chat_stream(
                &self,
                msgs: &[ChatMessage],
            ) -> Result<LLMTokenStream, Box<dyn std::error::Error + Send + Sync>> {
                self.prompts.lock().unwrap().push(msgs[0].content.clone());
                Ok(Box::pin(stream::once(async { Ok("<say></say>".into()) })))
            }
        }

        struct InstantSensor;

        impl Sensor<String> for InstantSensor {
            fn stream(&mut self) -> BoxStream<'static, Vec<Sensation<String>>> {
                let s = Sensation {
                    kind: "instant".into(),
                    when: chrono::Local::now(),
                    what: "flash".into(),
                    source: None,
                };
                stream::once(async move { vec![s] }).boxed()
            }
        }

        let prompts = Arc::new(Mutex::new(Vec::new()));
        let llm = Arc::new(RecLLM {
            prompts: prompts.clone(),
        });
        let mut will = Will::new(llm)
            .delay_ms(10)
            .prompt("{latest_instant}-{latest_moment}");
        will = will.motor("say", "speak");
        let sensor = InstantSensor;
        let mut stream = will.observe(vec![sensor]).await;
        let _ = stream.next().await;
        let data = prompts.lock().unwrap();
        assert!(!data.is_empty());
        assert!(data[0].contains("flash"));
    }

    #[tokio::test]
    async fn prompt_includes_motor_descriptions() {
        #[derive(Clone)]
        struct RecLLM {
            prompts: Arc<Mutex<Vec<String>>>,
        }

        #[async_trait]
        impl LLMClient for RecLLM {
            async fn chat_stream(
                &self,
                msgs: &[ChatMessage],
            ) -> Result<LLMTokenStream, Box<dyn std::error::Error + Send + Sync>> {
                self.prompts.lock().unwrap().push(msgs[0].content.clone());
                Ok(Box::pin(stream::once(async {
                    Ok("<dummy></dummy>".into())
                })))
            }
        }

        struct InstantSensor;

        impl Sensor<String> for InstantSensor {
            fn stream(&mut self) -> BoxStream<'static, Vec<Sensation<String>>> {
                let s = Sensation {
                    kind: "instant".into(),
                    when: chrono::Local::now(),
                    what: "flash".into(),
                    source: None,
                };
                stream::once(async move { vec![s] }).boxed()
            }
        }

        struct DummyMotor;

        #[async_trait]
        impl Motor for DummyMotor {
            fn description(&self) -> &'static str {
                "dummy motor"
            }
            fn name(&self) -> &'static str {
                "dummy"
            }
            async fn perform(&self, _intention: Intention) -> Result<ActionResult, MotorError> {
                Ok(ActionResult::default())
            }
        }

        let prompts = Arc::new(Mutex::new(Vec::new()));
        let llm = Arc::new(RecLLM {
            prompts: prompts.clone(),
        });
        let mut will = Will::new(llm).delay_ms(10);
        let motor = DummyMotor;
        will.register_motor(&motor);
        let sensor = InstantSensor;
        let mut stream = will.observe(vec![sensor]).await;
        let _ = stream.next().await;
        let data = prompts.lock().unwrap();
        assert!(!data.is_empty());
        assert!(data[0].contains("dummy: dummy motor"));
    }

    #[tokio::test]
    async fn avoids_duplicates_without_input() {
        use std::sync::atomic::{AtomicUsize, Ordering};

        #[derive(Clone)]
        struct CountLLM(Arc<AtomicUsize>);

        #[async_trait]
        impl LLMClient for CountLLM {
            async fn chat_stream(
                &self,
                _msgs: &[ChatMessage],
            ) -> Result<LLMTokenStream, Box<dyn std::error::Error + Send + Sync>> {
                self.0.fetch_add(1, Ordering::SeqCst);
                Ok(Box::pin(stream::once(async { Ok("<a></a>".to_string()) })))
            }
        }

        struct TestSensor;

        impl Sensor<String> for TestSensor {
            fn stream(&mut self) -> BoxStream<'static, Vec<Sensation<String>>> {
                let s = Sensation {
                    kind: "t".into(),
                    when: chrono::Local::now(),
                    what: "hi".into(),
                    source: None,
                };
                stream::once(async move { vec![s] }).boxed()
            }
        }

        let calls = Arc::new(AtomicUsize::new(0));
        let llm = Arc::new(CountLLM(calls.clone()));
        let mut will = Will::new(llm).delay_ms(10).motor("a", "do A");
        let sensor = TestSensor;
        let mut stream = will.observe(vec![sensor]).await;
        let _ = stream.next().await;
        tokio::time::sleep(std::time::Duration::from_millis(30)).await;
        assert_eq!(calls.load(Ordering::SeqCst), 1);
    }

    #[tokio::test]
    async fn waits_for_llm_before_next_tick() {
        use async_stream::stream;
        use std::sync::atomic::{AtomicUsize, Ordering};

        #[derive(Clone)]
        struct SlowLLM(Arc<AtomicUsize>);

        #[async_trait]
        impl LLMClient for SlowLLM {
            async fn chat_stream(
                &self,
                _msgs: &[ChatMessage],
            ) -> Result<LLMTokenStream, Box<dyn std::error::Error + Send + Sync>> {
                self.0.fetch_add(1, Ordering::SeqCst);
                let s = stream! {
                    tokio::time::sleep(std::time::Duration::from_millis(40)).await;
                    yield Ok("<a>".to_string());
                    tokio::time::sleep(std::time::Duration::from_millis(40)).await;
                    yield Ok("</a>".to_string());
                };
                Ok(Box::pin(s))
            }
        }

        struct SlowSensor;

        impl Sensor<String> for SlowSensor {
            fn stream(&mut self) -> BoxStream<'static, Vec<Sensation<String>>> {
                let s = stream! {
                    loop {
                        yield vec![Sensation {
                            kind: "t".into(),
                            when: chrono::Local::now(),
                            what: "hi".into(),
                            source: None,
                        }];
                        tokio::time::sleep(std::time::Duration::from_millis(50)).await;
                    }
                };
                Box::pin(s)
            }
        }

        let calls = Arc::new(AtomicUsize::new(0));
        let llm = Arc::new(SlowLLM(calls.clone()));
        let mut will = Will::new(llm).delay_ms(10).motor("a", "do A");
        let sensor = SlowSensor;
        let mut stream = will.observe(vec![sensor]).await;
        let _ = stream.next().await;
        tokio::time::sleep(std::time::Duration::from_millis(20)).await;
        assert_eq!(calls.load(Ordering::SeqCst), 1);
        tokio::time::sleep(std::time::Duration::from_millis(120)).await;
        assert!(calls.load(Ordering::SeqCst) >= 2);
    }

    #[tokio::test]
    async fn handles_multibyte_tokens() {
        #[derive(Clone)]
        struct UnicodeLLM;

        #[async_trait]
        impl LLMClient for UnicodeLLM {
            async fn chat_stream(
                &self,
                _msgs: &[ChatMessage],
            ) -> Result<LLMTokenStream, Box<dyn std::error::Error + Send + Sync>> {
                use futures::stream;
                let tokens = vec![
                    "<say>".to_string(),
                    "as \u{201c}".to_string(),
                    "Pete".to_string(),
                    "</say>".to_string(),
                ];
                Ok(Box::pin(stream::iter(tokens.into_iter().map(Ok))))
            }
        }

        let llm = Arc::new(UnicodeLLM);
        let mut will = Will::new(llm).delay_ms(10).motor("say", "speak");
        let sensor = DummySensor;
        let mut stream = will.observe(vec![sensor]).await;
        let mut intentions = stream.next().await.unwrap();
        let intention = intentions.pop().unwrap();
        let chunks: Vec<String> = intention.action.body.collect().await;
        assert_eq!(chunks.concat(), "as \u{201c}Pete");
    }
}<|MERGE_RESOLUTION|>--- conflicted
+++ resolved
@@ -6,11 +6,7 @@
 };
 use tokio::sync::mpsc::unbounded_channel;
 use tokio_stream::wrappers::UnboundedReceiverStream;
-<<<<<<< HEAD
 use tracing::{debug, error, trace, warn};
-=======
-use tracing::{debug, trace};
->>>>>>> f068e2d1
 
 use regex::Regex;
 
@@ -26,14 +22,6 @@
 ///
 /// If `max_bytes` does not land on a char boundary, the prefix is truncated to
 /// the previous valid boundary and a warning is emitted.
-///
-/// # Examples
-///
-/// ```
-/// use psyche_rs::safe_prefix;
-/// assert_eq!(safe_prefix("aïb", 2), "a");
-/// assert_eq!(safe_prefix("abc", 2), "ab");
-/// ```
 pub fn safe_prefix<'a>(s: &'a str, max_bytes: usize) -> &'a str {
     if let Some(slice) = s.get(..max_bytes) {
         return slice;
@@ -51,9 +39,7 @@
 /// Description of an available motor.
 #[derive(Clone)]
 pub struct MotorDescription {
-    /// Name of the motor action.
     pub name: String,
-    /// Textual description of the motor's capability.
     pub description: String,
 }
 
@@ -71,7 +57,6 @@
 }
 
 impl<T> Will<T> {
-    /// Creates a new [`Will`] backed by the given LLM client.
     pub fn new(llm: Arc<dyn LLMClient>) -> Self {
         Self {
             llm,
@@ -86,34 +71,26 @@
         }
     }
 
-    /// Overrides the prompt template.
     pub fn prompt(mut self, template: impl Into<String>) -> Self {
         self.prompt = template.into();
         self
     }
 
-    /// Sets the sleep delay between ticks.
     pub fn delay_ms(mut self, delay: u64) -> Self {
         self.delay_ms = delay;
         self
     }
 
-    /// Sets the duration of the sensation window in milliseconds.
     pub fn window_ms(mut self, ms: u64) -> Self {
         self.window_ms = ms;
         self
     }
 
-    /// Sets a channel to emit thought sensations.
-    pub fn thoughts(
-        mut self,
-        tx: tokio::sync::mpsc::UnboundedSender<Vec<Sensation<String>>>,
-    ) -> Self {
+    pub fn thoughts(mut self, tx: tokio::sync::mpsc::UnboundedSender<Vec<Sensation<String>>>) -> Self {
         self.thoughts_tx = Some(tx);
         self
     }
 
-    /// Registers a motor description for prompt generation.
     pub fn motor(mut self, name: impl Into<String>, description: impl Into<String>) -> Self {
         self.motors.push(MotorDescription {
             name: name.into(),
@@ -123,7 +100,6 @@
         self
     }
 
-    /// Registers an existing [`Motor`] using its `name` and `description`.
     pub fn register_motor(&mut self, motor: &dyn Motor) -> &mut Self {
         self.motors.push(MotorDescription {
             name: motor.name().to_string(),
@@ -133,7 +109,6 @@
         self
     }
 
-    /// Returns a textual timeline of sensations in the current window.
     pub fn timeline(&self) -> String
     where
         T: serde::Serialize + Clone,
@@ -141,8 +116,7 @@
         let mut sensations = self.window.lock().unwrap().clone();
         sensations.sort_by_key(|s| s.when);
         sensations.dedup_by(|a, b| {
-            a.kind == b.kind
-                && serde_json::to_string(&a.what).ok() == serde_json::to_string(&b.what).ok()
+            a.kind == b.kind && serde_json::to_string(&a.what).ok() == serde_json::to_string(&b.what).ok()
         });
         sensations
             .iter()
@@ -154,7 +128,6 @@
             .join("\n")
     }
 
-    /// Observe sensors and yield intention batches.
     pub async fn observe<S>(&mut self, sensors: Vec<S>) -> BoxStream<'static, Vec<Intention>>
     where
         T: Clone + Default + Send + 'static + serde::Serialize + for<'de> serde::Deserialize<'de>,
@@ -176,6 +149,10 @@
             let streams: Vec<_> = sensors.into_iter().map(|mut s| s.stream()).collect();
             let mut sensor_stream = stream::select_all(streams);
             let mut pending: Vec<Sensation<T>> = Vec::new();
+
+            let start_re = Regex::new(r"^<([a-zA-Z0-9_]+)([^>]*)>").unwrap();
+            let attr_re = Regex::new(r#"([a-zA-Z0-9_]+)="([^"]*)""#).unwrap();
+
             loop {
                 tokio::select! {
                     Some(batch) = sensor_stream.next() => {
@@ -186,6 +163,7 @@
                         if pending.is_empty() {
                             continue;
                         }
+
                         trace!("will loop tick");
                         {
                             let mut w = window.lock().unwrap();
@@ -193,32 +171,37 @@
                             let cutoff = chrono::Local::now() - chrono::Duration::milliseconds(window_ms as i64);
                             w.retain(|s| s.when > cutoff);
                         }
+
                         let snapshot = {
                             let w = window.lock().unwrap();
                             w.clone()
                         };
+
                         if snapshot.is_empty() {
                             trace!("Will skipping LLM call due to empty snapshot");
                             continue;
                         }
+
                         trace!(snapshot_len = snapshot.len(), "Will captured snapshot");
+
                         let situation = snapshot
                             .iter()
                             .map(|s| {
-                                let what =
-                                    serde_json::to_string(&s.what).unwrap_or_default();
-                                format!(
-                                    "{} {} {}",
-                                    s.when.format("%Y-%m-%d %H:%M:%S"),
-                                    s.kind,
-                                    what
-                                )
+                                let what = serde_json::to_string(&s.what).unwrap_or_default();
+                                format!("{} {} {}", s.when.format("%Y-%m-%d %H:%M:%S"), s.kind, what)
                             })
                             .collect::<Vec<_>>()
                             .join("\n");
-                        let motor_text = motors.iter().map(|m| format!("{}: {}", m.name, m.description)).collect::<Vec<_>>().join("\n");
+
+                        let motor_text = motors
+                            .iter()
+                            .map(|m| format!("{}: {}", m.name, m.description))
+                            .collect::<Vec<_>>()
+                            .join("\n");
+
                         let mut last_instant = String::new();
                         let mut last_moment = String::new();
+
                         for s in &snapshot {
                             let val = serde_json::to_string(&s.what).unwrap_or_default();
                             match s.kind.as_str() {
@@ -226,85 +209,48 @@
                                 "moment" => last_moment = val,
                                 _ => {}
                             }
-<<<<<<< HEAD
-                            *latest_instant_store.lock().unwrap() = last_instant.clone();
-                            *latest_moment_store.lock().unwrap() = last_moment.clone();
-                            let prompt = template
-                                .replace("{situation}", &situation)
-                                .replace("{motors}", &motor_text)
-                                .replace("{latest_instant}", &last_instant)
-                                .replace("{latest_moment}", &last_moment);
-                            debug!(%prompt, "Will generated prompt");
-                            trace!("will invoking llm");
-                            let msgs = vec![ChatMessage::user(prompt)];
-                            match llm.chat_stream(&msgs).await {
-                                Ok(mut stream) => {
-                                    let start_re = Regex::new(r"^<([a-zA-Z0-9_]+)([^>]*)>").unwrap();
-                                    let attr_re = Regex::new(r#"([a-zA-Z0-9_]+)="([^"]*)""#).unwrap();
-                                    let mut buf = String::new();
-                                    let mut state: Option<(String, String, String, tokio::sync::mpsc::UnboundedSender<String>)> = None;
-                                    let mut pending_text = String::new();
-                                    while let Some(Ok(tok)) = stream.next().await {
-                                        trace!(token = %tok, "Will received LLM token");
-                                        buf.push_str(&tok);
-                                        loop {
-                                            if let Some((ref _name, ref closing, ref closing_lower, ref tx_body)) = state {
-                                                if let Some(pos) = buf.to_ascii_lowercase().find(closing_lower) {
-                                                    if pos > 0 {
-                                                        let prefix = safe_prefix(&buf, pos);
-                                                        let _ = tx_body.send(prefix.to_string());
-                                                    }
-                                                    let drain_len = safe_prefix(&buf, pos + closing.len()).len();
-                                                    buf.drain(..drain_len);
-                                                    state = None;
-                                                    break;
-                                                } else {
-                                                    if buf.len() > closing.len() {
-                                                        let send_len = buf.len() - closing.len();
-                                                        let prefix = safe_prefix(&buf, send_len);
-                                                        let _ = tx_body.send(prefix.to_string());
-                                                        buf.drain(..prefix.len());
-                                                    }
-                                                    break;
-=======
-                        }
+                        }
+
                         *latest_instant_store.lock().unwrap() = last_instant.clone();
                         *latest_moment_store.lock().unwrap() = last_moment.clone();
+
                         let prompt = template
                             .replace("{situation}", &situation)
                             .replace("{motors}", &motor_text)
                             .replace("{latest_instant}", &last_instant)
                             .replace("{latest_moment}", &last_moment);
+
                         debug!(%prompt, "Will generated prompt");
                         trace!("will invoking llm");
+
                         let msgs = vec![ChatMessage::user(prompt)];
                         match llm.chat_stream(&msgs).await {
                             Ok(mut stream) => {
-                                let start_re = Regex::new(r"^<([a-zA-Z0-9_]+)([^>]*)>").unwrap();
-                                let attr_re = Regex::new(r#"([a-zA-Z0-9_]+)="([^"]*)""#).unwrap();
                                 let mut buf = String::new();
                                 let mut state: Option<(String, String, String, tokio::sync::mpsc::UnboundedSender<String>)> = None;
                                 let mut pending_text = String::new();
+
                                 while let Some(Ok(tok)) = stream.next().await {
                                     trace!(token = %tok, "Will received LLM token");
                                     buf.push_str(&tok);
+
                                     loop {
                                         if let Some((ref _name, ref closing, ref closing_lower, ref tx_body)) = state {
                                             if let Some(pos) = buf.to_ascii_lowercase().find(closing_lower) {
                                                 if pos > 0 {
-                                                    let part = buf[..pos].to_string();
-                                                    let _ = tx_body.send(part);
->>>>>>> f068e2d1
-                                                }
-                                                buf.drain(..pos + closing.len());
+                                                    let prefix = safe_prefix(&buf, pos);
+                                                    let _ = tx_body.send(prefix.to_string());
+                                                }
+                                                let drain_len = safe_prefix(&buf, pos + closing.len()).len();
+                                                buf.drain(..drain_len);
                                                 state = None;
                                                 break;
                                             } else {
                                                 if buf.len() > closing.len() {
                                                     let send_len = buf.len() - closing.len();
-                                                    let part = buf[..send_len].to_string();
-                                                    let _ = tx_body.send(part);
-                                                    buf.drain(..send_len);
+                                                    let prefix = safe_prefix(&buf, send_len);
+                                                    let _ = tx_body.send(prefix.to_string());
+                                                    buf.drain(..prefix.len());
                                                 }
                                                 break;
                                             }
@@ -333,6 +279,7 @@
                                                     }
                                                     pending_text.clear();
                                                 }
+
                                                 let tag = caps.get(1).unwrap().as_str().to_ascii_lowercase();
                                                 let attrs = caps.get(2).map(|m| m.as_str()).unwrap_or("");
                                                 let mut map = Map::new();
@@ -341,12 +288,16 @@
                                                 }
                                                 let closing = format!("</{}>", tag);
                                                 let closing_lower = closing.to_ascii_lowercase();
+
                                                 let _ = buf.drain(..caps.get(0).unwrap().end());
+
                                                 let (btx, brx) = unbounded_channel();
                                                 let action = Action::new(tag.clone(), Value::Object(map.clone()), UnboundedReceiverStream::new(brx).boxed());
                                                 let intention = Intention::to(action).assign(tag.clone());
+
                                                 debug!(motor_name = %tag, "Will assigned motor on intention");
                                                 debug!(?intention, "Will built intention");
+
                                                 let val = serde_json::to_value(&intention).unwrap();
                                                 let what = serde_json::from_value(val).unwrap_or_default();
                                                 window.lock().unwrap().push(Sensation {
@@ -355,28 +306,17 @@
                                                     what,
                                                     source: None,
                                                 });
+
                                                 let _ = tx.send(vec![intention]);
                                                 state = Some((tag, closing, closing_lower, btx));
                                             } else {
                                                 if let Some(idx) = buf.find('<') {
-                                                    let text = buf[..idx].to_string();
-                                                    pending_text.push_str(&text);
-                                                    buf.drain(..idx);
+                                                    let prefix = safe_prefix(&buf, idx);
+                                                    pending_text.push_str(prefix);
+                                                    buf.drain(..prefix.len());
                                                 } else {
-<<<<<<< HEAD
-                                                    if let Some(idx) = buf.find('<') {
-                                                        let prefix = safe_prefix(&buf, idx);
-                                                        pending_text.push_str(prefix);
-                                                        buf.drain(..prefix.len());
-                                                    } else {
-                                                        if !buf.is_empty() {
-                                                            pending_text.push_str(&buf);
-                                                        }
-                                                        buf.clear();
-=======
                                                     if !buf.is_empty() {
                                                         pending_text.push_str(&buf);
->>>>>>> f068e2d1
                                                     }
                                                     buf.clear();
                                                 }
@@ -385,6 +325,7 @@
                                         }
                                     }
                                 }
+
                                 if !pending_text.trim().is_empty() {
                                     if let Ok(what) = serde_json::from_value::<T>(
                                         Value::String(pending_text.trim().to_string()),
@@ -407,10 +348,11 @@
                                         let _ = tx.send(vec![s]);
                                     }
                                 }
+
                                 trace!("will llm stream finished");
                             }
                             Err(err) => {
-                                trace!(?err, "llm streaming failed");
+                                error!(?err, "llm streaming failed");
                             }
                         }
                     }
@@ -420,331 +362,4 @@
 
         UnboundedReceiverStream::new(rx).boxed()
     }
-}
-
-#[cfg(test)]
-mod tests {
-    use super::*;
-    use crate::llm_client::{LLMClient, LLMTokenStream};
-    use crate::{ActionResult, MotorError};
-    use async_trait::async_trait;
-    use futures::{StreamExt, stream};
-
-    #[derive(Clone)]
-    struct StaticLLM;
-
-    #[async_trait]
-    impl LLMClient for StaticLLM {
-        async fn chat_stream(
-            &self,
-            _msgs: &[ChatMessage],
-        ) -> Result<LLMTokenStream, Box<dyn std::error::Error + Send + Sync>> {
-            let tokens = vec![
-                "<say mood=\"calm\">".to_string(),
-                "Hello ".to_string(),
-                "world".to_string(),
-                "</say>".to_string(),
-            ];
-            Ok(Box::pin(stream::iter(tokens.into_iter().map(Ok))))
-        }
-    }
-
-    struct DummySensor;
-
-    impl Sensor<String> for DummySensor {
-        fn stream(&mut self) -> BoxStream<'static, Vec<Sensation<String>>> {
-            let s = Sensation {
-                kind: "test".into(),
-                when: chrono::Local::now(),
-                what: "foo".into(),
-                source: None,
-            };
-            stream::once(async move { vec![s] }).boxed()
-        }
-    }
-
-    #[tokio::test]
-    async fn streams_actions() {
-        let llm = Arc::new(StaticLLM);
-        let mut will = Will::new(llm).delay_ms(10);
-        will = will.motor("say", "speak via speakers");
-        let sensor = DummySensor;
-        let mut stream = will.observe(vec![sensor]).await;
-        let mut intentions = stream.next().await.unwrap();
-        let intention = intentions.pop().unwrap();
-        assert_eq!(intention.action.name, "say");
-        let chunks: Vec<String> = intention.action.body.collect().await;
-        let body: String = chunks.concat();
-        assert_eq!(body, "Hello world");
-    }
-
-    #[tokio::test]
-    async fn streams_actions_case_insensitive() {
-        #[derive(Clone)]
-        struct StaticUpperLLM;
-
-        #[async_trait]
-        impl LLMClient for StaticUpperLLM {
-            async fn chat_stream(
-                &self,
-                _msgs: &[ChatMessage],
-            ) -> Result<LLMTokenStream, Box<dyn std::error::Error + Send + Sync>> {
-                use futures::stream;
-                let tokens = vec!["<Say>".to_string(), "Hi".to_string(), "</Say>".to_string()];
-                Ok(Box::pin(stream::iter(tokens.into_iter().map(Ok))))
-            }
-        }
-
-        let llm = Arc::new(StaticUpperLLM);
-        let mut will = Will::new(llm).delay_ms(10).motor("say", "speak");
-        let sensor = DummySensor;
-        let mut stream = will.observe(vec![sensor]).await;
-        let mut intentions = stream.next().await.unwrap();
-        let intention = intentions.pop().unwrap();
-        assert_eq!(intention.action.name, "say");
-        let collected: Vec<String> = intention.action.body.collect().await;
-        assert_eq!(collected.concat(), "Hi");
-    }
-
-    #[tokio::test]
-    async fn prompt_includes_latest() {
-        #[derive(Clone)]
-        struct RecLLM {
-            prompts: Arc<Mutex<Vec<String>>>,
-        }
-
-        #[async_trait]
-        impl LLMClient for RecLLM {
-            async fn chat_stream(
-                &self,
-                msgs: &[ChatMessage],
-            ) -> Result<LLMTokenStream, Box<dyn std::error::Error + Send + Sync>> {
-                self.prompts.lock().unwrap().push(msgs[0].content.clone());
-                Ok(Box::pin(stream::once(async { Ok("<say></say>".into()) })))
-            }
-        }
-
-        struct InstantSensor;
-
-        impl Sensor<String> for InstantSensor {
-            fn stream(&mut self) -> BoxStream<'static, Vec<Sensation<String>>> {
-                let s = Sensation {
-                    kind: "instant".into(),
-                    when: chrono::Local::now(),
-                    what: "flash".into(),
-                    source: None,
-                };
-                stream::once(async move { vec![s] }).boxed()
-            }
-        }
-
-        let prompts = Arc::new(Mutex::new(Vec::new()));
-        let llm = Arc::new(RecLLM {
-            prompts: prompts.clone(),
-        });
-        let mut will = Will::new(llm)
-            .delay_ms(10)
-            .prompt("{latest_instant}-{latest_moment}");
-        will = will.motor("say", "speak");
-        let sensor = InstantSensor;
-        let mut stream = will.observe(vec![sensor]).await;
-        let _ = stream.next().await;
-        let data = prompts.lock().unwrap();
-        assert!(!data.is_empty());
-        assert!(data[0].contains("flash"));
-    }
-
-    #[tokio::test]
-    async fn prompt_includes_motor_descriptions() {
-        #[derive(Clone)]
-        struct RecLLM {
-            prompts: Arc<Mutex<Vec<String>>>,
-        }
-
-        #[async_trait]
-        impl LLMClient for RecLLM {
-            async fn chat_stream(
-                &self,
-                msgs: &[ChatMessage],
-            ) -> Result<LLMTokenStream, Box<dyn std::error::Error + Send + Sync>> {
-                self.prompts.lock().unwrap().push(msgs[0].content.clone());
-                Ok(Box::pin(stream::once(async {
-                    Ok("<dummy></dummy>".into())
-                })))
-            }
-        }
-
-        struct InstantSensor;
-
-        impl Sensor<String> for InstantSensor {
-            fn stream(&mut self) -> BoxStream<'static, Vec<Sensation<String>>> {
-                let s = Sensation {
-                    kind: "instant".into(),
-                    when: chrono::Local::now(),
-                    what: "flash".into(),
-                    source: None,
-                };
-                stream::once(async move { vec![s] }).boxed()
-            }
-        }
-
-        struct DummyMotor;
-
-        #[async_trait]
-        impl Motor for DummyMotor {
-            fn description(&self) -> &'static str {
-                "dummy motor"
-            }
-            fn name(&self) -> &'static str {
-                "dummy"
-            }
-            async fn perform(&self, _intention: Intention) -> Result<ActionResult, MotorError> {
-                Ok(ActionResult::default())
-            }
-        }
-
-        let prompts = Arc::new(Mutex::new(Vec::new()));
-        let llm = Arc::new(RecLLM {
-            prompts: prompts.clone(),
-        });
-        let mut will = Will::new(llm).delay_ms(10);
-        let motor = DummyMotor;
-        will.register_motor(&motor);
-        let sensor = InstantSensor;
-        let mut stream = will.observe(vec![sensor]).await;
-        let _ = stream.next().await;
-        let data = prompts.lock().unwrap();
-        assert!(!data.is_empty());
-        assert!(data[0].contains("dummy: dummy motor"));
-    }
-
-    #[tokio::test]
-    async fn avoids_duplicates_without_input() {
-        use std::sync::atomic::{AtomicUsize, Ordering};
-
-        #[derive(Clone)]
-        struct CountLLM(Arc<AtomicUsize>);
-
-        #[async_trait]
-        impl LLMClient for CountLLM {
-            async fn chat_stream(
-                &self,
-                _msgs: &[ChatMessage],
-            ) -> Result<LLMTokenStream, Box<dyn std::error::Error + Send + Sync>> {
-                self.0.fetch_add(1, Ordering::SeqCst);
-                Ok(Box::pin(stream::once(async { Ok("<a></a>".to_string()) })))
-            }
-        }
-
-        struct TestSensor;
-
-        impl Sensor<String> for TestSensor {
-            fn stream(&mut self) -> BoxStream<'static, Vec<Sensation<String>>> {
-                let s = Sensation {
-                    kind: "t".into(),
-                    when: chrono::Local::now(),
-                    what: "hi".into(),
-                    source: None,
-                };
-                stream::once(async move { vec![s] }).boxed()
-            }
-        }
-
-        let calls = Arc::new(AtomicUsize::new(0));
-        let llm = Arc::new(CountLLM(calls.clone()));
-        let mut will = Will::new(llm).delay_ms(10).motor("a", "do A");
-        let sensor = TestSensor;
-        let mut stream = will.observe(vec![sensor]).await;
-        let _ = stream.next().await;
-        tokio::time::sleep(std::time::Duration::from_millis(30)).await;
-        assert_eq!(calls.load(Ordering::SeqCst), 1);
-    }
-
-    #[tokio::test]
-    async fn waits_for_llm_before_next_tick() {
-        use async_stream::stream;
-        use std::sync::atomic::{AtomicUsize, Ordering};
-
-        #[derive(Clone)]
-        struct SlowLLM(Arc<AtomicUsize>);
-
-        #[async_trait]
-        impl LLMClient for SlowLLM {
-            async fn chat_stream(
-                &self,
-                _msgs: &[ChatMessage],
-            ) -> Result<LLMTokenStream, Box<dyn std::error::Error + Send + Sync>> {
-                self.0.fetch_add(1, Ordering::SeqCst);
-                let s = stream! {
-                    tokio::time::sleep(std::time::Duration::from_millis(40)).await;
-                    yield Ok("<a>".to_string());
-                    tokio::time::sleep(std::time::Duration::from_millis(40)).await;
-                    yield Ok("</a>".to_string());
-                };
-                Ok(Box::pin(s))
-            }
-        }
-
-        struct SlowSensor;
-
-        impl Sensor<String> for SlowSensor {
-            fn stream(&mut self) -> BoxStream<'static, Vec<Sensation<String>>> {
-                let s = stream! {
-                    loop {
-                        yield vec![Sensation {
-                            kind: "t".into(),
-                            when: chrono::Local::now(),
-                            what: "hi".into(),
-                            source: None,
-                        }];
-                        tokio::time::sleep(std::time::Duration::from_millis(50)).await;
-                    }
-                };
-                Box::pin(s)
-            }
-        }
-
-        let calls = Arc::new(AtomicUsize::new(0));
-        let llm = Arc::new(SlowLLM(calls.clone()));
-        let mut will = Will::new(llm).delay_ms(10).motor("a", "do A");
-        let sensor = SlowSensor;
-        let mut stream = will.observe(vec![sensor]).await;
-        let _ = stream.next().await;
-        tokio::time::sleep(std::time::Duration::from_millis(20)).await;
-        assert_eq!(calls.load(Ordering::SeqCst), 1);
-        tokio::time::sleep(std::time::Duration::from_millis(120)).await;
-        assert!(calls.load(Ordering::SeqCst) >= 2);
-    }
-
-    #[tokio::test]
-    async fn handles_multibyte_tokens() {
-        #[derive(Clone)]
-        struct UnicodeLLM;
-
-        #[async_trait]
-        impl LLMClient for UnicodeLLM {
-            async fn chat_stream(
-                &self,
-                _msgs: &[ChatMessage],
-            ) -> Result<LLMTokenStream, Box<dyn std::error::Error + Send + Sync>> {
-                use futures::stream;
-                let tokens = vec![
-                    "<say>".to_string(),
-                    "as \u{201c}".to_string(),
-                    "Pete".to_string(),
-                    "</say>".to_string(),
-                ];
-                Ok(Box::pin(stream::iter(tokens.into_iter().map(Ok))))
-            }
-        }
-
-        let llm = Arc::new(UnicodeLLM);
-        let mut will = Will::new(llm).delay_ms(10).motor("say", "speak");
-        let sensor = DummySensor;
-        let mut stream = will.observe(vec![sensor]).await;
-        let mut intentions = stream.next().await.unwrap();
-        let intention = intentions.pop().unwrap();
-        let chunks: Vec<String> = intention.action.body.collect().await;
-        assert_eq!(chunks.concat(), "as \u{201c}Pete");
-    }
 }