--- conflicted
+++ resolved
@@ -205,11 +205,8 @@
                                 }
                             }
                             drop(tok_tx);
-<<<<<<< HEAD
-=======
                             debug!(agent=%name, %reply, "llm full response");
                             convo.lock().unwrap().push_assistant(&reply);
->>>>>>> e00d763c
                         }
                         Err(e) => {
                             warn!(?e, "voice llm failed");
