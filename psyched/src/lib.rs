--- conflicted
+++ resolved
@@ -262,16 +262,17 @@
         tokio::select! {
             _ = &mut shutdown => break,
             Ok((stream, _)) = listener.accept() => {
-<<<<<<< HEAD
-                let path = sensation_path.clone();
-                tokio::spawn(async move {
-                    if let Err(e) = handle_stream(stream, path).await {
-                        tracing::error!(error = %e, "failed to handle stream");
-                    }
-                });
-=======
-                handle_stream(stream, &memory_store).await?;
->>>>>>> 72526180
+              tokio::select! {
+                  _ = &mut shutdown => break,
+
+                  Ok((stream, _)) = listener.accept() => {
+                      let memory = memory_store.clone(); // Assuming Arc or Copy if needed
+                      tokio::spawn(async move {
+                          if let Err(e) = handle_stream(stream, &memory).await {
+                              tracing::error!(error = %e, "failed to handle stream");
+                          }
+                      });
+                  }
             }
             _ = beat.tick() => {
                 beat_counter += 1;
