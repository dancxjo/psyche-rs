--- conflicted
+++ resolved
@@ -1,10 +1,7 @@
 use async_trait::async_trait;
 use base64::Engine;
 use base64::engine::general_purpose::STANDARD as B64;
-<<<<<<< HEAD
 use chrono::Local;
-=======
->>>>>>> 3372bc32
 use futures::StreamExt;
 use std::sync::Arc;
 use tokio::sync::mpsc::UnboundedSender;
@@ -68,13 +65,10 @@
             trace!(%tok, "llm token");
             desc.push_str(&tok);
         }
+        let when = Local::now();
         let sensation = Sensation {
             kind: "vision.description".into(),
-<<<<<<< HEAD
-            when: Local::now(),
-=======
-            when: chrono::Local::now(),
->>>>>>> 3372bc32
+            when,
             what: desc.clone(),
             source: None,
         };
@@ -82,65 +76,11 @@
         Ok(ActionResult {
             sensations: vec![Sensation {
                 kind: "vision.description".into(),
-                when: sensation.when,
+                when,
                 what: serde_json::Value::String(desc),
                 source: None,
             }],
             completed: true,
         })
     }
-}
-
-#[cfg(test)]
-mod tests {
-    use super::*;
-    use async_trait::async_trait;
-    use futures::{SinkExt, StreamExt, stream};
-    use ollama_rs::generation::chat::ChatMessage;
-    use psyche_rs::TokenStream;
-    use tokio::sync::mpsc::unbounded_channel;
-    use tokio_tungstenite::{connect_async, tungstenite::Message as WsMessage};
-
-    async fn start_server(stream: Arc<LookStream>) -> std::net::SocketAddr {
-        let app = stream.router();
-        let listener = tokio::net::TcpListener::bind("127.0.0.1:0").await.unwrap();
-        let addr = listener.local_addr().unwrap();
-        tokio::spawn(async move { axum::serve(listener, app).await.unwrap() });
-        addr
-    }
-
-    #[derive(Clone)]
-    struct StaticLLM;
-    #[async_trait]
-    impl LLMClient for StaticLLM {
-        async fn chat_stream(
-            &self,
-            _msgs: &[ChatMessage],
-        ) -> Result<TokenStream, Box<dyn std::error::Error + Send + Sync>> {
-            Ok(Box::pin(stream::once(async { Ok("desc".to_string()) })))
-        }
-    }
-
-    #[tokio::test]
-    async fn performs_and_emits_sensation() {
-        let stream = Arc::new(LookStream::default());
-        let addr = start_server(stream.clone()).await;
-        let url = format!("ws://{addr}/ws/look/in");
-        let (mut ws, _) = connect_async(url).await.unwrap();
-        tokio::spawn(async move {
-            if let Some(Ok(WsMessage::Text(t))) = ws.next().await {
-                if t == "snap" {
-                    ws.send(WsMessage::Binary(vec![9])).await.unwrap();
-                }
-            }
-        });
-        let llm = Arc::new(StaticLLM);
-        let (tx, mut rx) = unbounded_channel();
-        let motor = LookMotor::new(stream.clone(), llm, tx);
-        let action = Action::new("look", serde_json::Value::Null, stream::empty().boxed());
-        let res = motor.perform(action).await.unwrap();
-        assert!(res.completed);
-        let batch = rx.recv().await.unwrap();
-        assert_eq!(batch[0].what, "desc");
-    }
 }