use clap::Parser;
use daringsby::args::Args;
use std::sync::Arc;

use daringsby::memory_consolidation_service::MemoryConsolidationService;
use daringsby::memory_helpers::{ensure_impressions_collection_exists, persist_impression};
use daringsby::{LookSensor, VisionSensor};
use daringsby::{
    canvas_stream::CanvasStream,
    llm_helpers::{build_ollama_clients, build_voice_llm},
    logger,
    memory_graph::MemoryGraph,
    motor_helpers::{LLMClients, build_motors},
    mouth_helpers::build_mouth,
    sensor_helpers::{build_ear, build_sensors},
    server_helpers::run_server,
};
use futures::StreamExt;
use futures::stream::BoxStream;
use psyche_rs::{ClusterAnalyzer, MemoryStore};
use psyche_rs::{
    Combobulator, Impression, ImpressionStreamSensor, Motor, MotorExecutor, NeoQdrantMemoryStore,
    SensationSensor, Sensor, Voice, Will, shutdown_signal,
};
use reqwest::Client;
use tokio::sync::mpsc::unbounded_channel;
use url::Url;

async fn run_sensor_loop<I>(
    mut stream: BoxStream<'static, Vec<I>>,
    tx: tokio::sync::mpsc::UnboundedSender<Vec<I>>,
    name: &str,
) {
    tracing::debug!("{} task started", name);
    while let Some(batch) = stream.next().await {
        if tx.send(batch).is_err() {
            break;
        }
    }
    tracing::info!("{} task finished", name);
}

async fn run_impression_loop<T: serde::Serialize + Clone + Send + 'static>(
    mut stream: BoxStream<'static, Vec<Impression<T>>>,
    tx: tokio::sync::mpsc::UnboundedSender<Vec<Impression<T>>>,
    store: Arc<dyn MemoryStore + Send + Sync>,
    kind: &'static str,
    name: &str,
) {
    tracing::debug!("{} task started", name);
    // Avoid blocking here; persistence runs on background tasks so the
    // main thread can continue processing impressions.
    while let Some(batch) = stream.next().await {
        for imp in &batch {
            let store = Arc::clone(&store);
            let imp = imp.clone();
            // Offload persistence so this loop never blocks on I/O.
            tokio::spawn(async move {
                if let Err(e) = persist_impression(store.as_ref(), imp, kind).await {
                    tracing::warn!(error=?e, "persist failed");
                }
            });
        }
        if tx.send(batch).is_err() {
            break;
        }
    }
    tracing::info!("{} task finished", name);
}

async fn run_voice(
    voice: Voice,
    ear: daringsby::Ear,
    get_situation: Arc<dyn Fn() -> String + Send + Sync>,
    get_instant: Arc<dyn Fn() -> String + Send + Sync>,
    get_moment: Arc<dyn Fn() -> String + Send + Sync>,
    executor: Arc<MotorExecutor>,
) {
    let stream = voice
        .observe(ear, get_situation, get_instant, get_moment)
        .await;
    let (tx, mut rx) = tokio::sync::mpsc::unbounded_channel();
    let _guard = psyche_rs::AbortGuard::new(tokio::spawn(run_sensor_loop(stream, tx, "voice")));
    while let Some(ints) = rx.recv().await {
        for intent in ints {
            executor.spawn_intention(intent);
        }
    }
    tracing::info!("voice task finished");
}

#[tokio::main]
async fn main() -> Result<(), Box<dyn std::error::Error>> {
    let (log_tx, log_rx) = tokio::sync::mpsc::unbounded_channel();
    logger::try_init_with_sender(log_tx).expect("logger init");
    let args = Args::parse();

    let (quick_llm, combob_llm, will_llm, memory_llm) = build_ollama_clients(&args);
    let voice_llm = build_voice_llm(&args);
    let llms = LLMClients {
        quick: quick_llm.clone(),
        combob: combob_llm.clone(),
        will: will_llm.clone(),
        memory: memory_llm.clone(),
    };

    let (mouth, stream) = build_mouth(&args).await?;
    let vision = Arc::new(VisionSensor::default());
<<<<<<< HEAD
=======

>>>>>>> bf0951ec
    let store = Arc::new(NeoQdrantMemoryStore::new(
        &args.neo4j_url,
        &args.neo4j_user,
        &args.neo4j_pass,
        &args.qdrant_url,
        llms.memory.clone(),
    ));
    let memory_router = Arc::new(MemoryGraph::new(store.clone())).router();

    let mut server_guard = run_server(
        stream.clone(),
        vision.clone(),
        memory_router,
        &args,
        shutdown_signal(),
    )
    .await;
    let qdrant_url = Url::parse(&args.qdrant_url)?;
    ensure_impressions_collection_exists(&Client::new(), &qdrant_url).await?;
    let (motors, _motor_map, consolidation_status, mut look_rx) =
        build_motors(&llms, mouth.clone(), vision.clone(), store.clone());
    let motors_send: Vec<Arc<dyn Motor + Send + Sync>> = motors
        .iter()
        .cloned()
        .map(|m| m as Arc<dyn Motor + Send + Sync>)
        .collect();
    // Increased worker pool and queue capacity to handle bursts of
    // intentions without dropping them.
    let executor = Arc::new(MotorExecutor::new(
        motors_send.clone(),
        8,
        64,
        Some(store.clone()),
        None,
    ));

    let mut sensors = build_sensors(stream.clone(), consolidation_status.clone());
    sensors.push(Box::new(SensationSensor::new(log_rx)) as Box<dyn Sensor<String> + Send>);
    if let Some(rx) = look_rx.take() {
        sensors.push(Box::new(LookSensor::new(rx)) as Box<dyn Sensor<String> + Send>);
    }
    let ear = build_ear(stream.clone());
    let voice = Voice::new(voice_llm.clone(), 10)
        .name("Voice")
        .system_prompt(include_str!("prompts/voice_prompt.txt"))
        .delay_ms(0);

    let (situ_tx, situ_rx) = unbounded_channel();
    let mut consolidation_guard = consolidation_status.clone().map(|status| {
        let analyzer = Arc::new(ClusterAnalyzer::new(store.clone(), llms.memory.clone()));
        MemoryConsolidationService::new(analyzer, status, std::time::Duration::from_secs(60))
            .spawn()
    });

    let combob_task = {
        let combob = Combobulator::new(llms.combob.clone())
            .name("Combobulator")
            .prompt(include_str!("prompts/combobulator_prompt.txt"))
            .memory_store(store.clone());
        tokio::spawn(run_combobulator(combob, sensors, situ_tx, store.clone()))
    };

    let combo_sensor = ImpressionStreamSensor::new(situ_rx);

    let will_task = {
        let will = Will::new(llms.will.clone())
            .name("Will")
            .prompt(include_str!("prompts/will_prompt.txt"));
        let window = will.window_arc();
        let latest_instant = will.latest_instant_arc();
        let latest_moment = will.latest_moment_arc();
        let task = tokio::spawn(run_will(
            will,
            vec![Box::new(combo_sensor)],
            executor.clone(),
            motors_send.clone(),
            store.clone(),
        ));
        (task, window, latest_instant, latest_moment)
    };

    let (will_task, window, latest_instant, latest_moment) = will_task;

    let get_situation = Arc::new(move || psyche_rs::build_timeline(&window));
    let get_instant = Arc::new(move || latest_instant.lock().unwrap().clone());
    let get_moment = Arc::new(move || latest_moment.lock().unwrap().clone());
    let voice_task = tokio::spawn(run_voice(
        voice,
        ear,
        get_situation,
        get_instant,
        get_moment,
        executor.clone(),
    ));

    let mut combob = Some(combob_task);
    let mut will = Some(will_task);
    let mut voice_handle = Some(voice_task);

    tokio::select! {
        _ = shutdown_signal() => {
            tracing::info!("Shutdown signal received");
            if let Some(h) = combob.take() { h.abort(); }
            if let Some(h) = will.take() { h.abort(); }
            if let Some(h) = voice_handle.take() { h.abort(); }
            stream.abort_tasks();
            tracing::info!("Tasks aborted");
        }
        res = async {
            tokio::try_join!(
                combob.take().unwrap(),
                will.take().unwrap(),
                voice_handle.take().unwrap(),
            )
        } => {
            match res {
                Ok(_) => tracing::info!("All tasks completed successfully"),
                Err(e) => tracing::error!(error=?e, "A task failed"),
            }
        }
    }

    if let Some(mut g) = consolidation_guard {
        g.abort();
    }
    stream.abort_tasks();
    server_guard.abort();
    tracing::info!("Server aborted");
    Ok(())
}

async fn run_combobulator(
    mut combob: Combobulator<String>,
    sensors: Vec<Box<dyn Sensor<String> + Send>>,
    tx: tokio::sync::mpsc::UnboundedSender<Vec<Impression<String>>>,
    store: Arc<dyn MemoryStore + Send + Sync>,
) {
    let stream = combob.observe(sensors).await;
    run_impression_loop(stream, tx, store, "Moment", "combobulator").await;
}

async fn run_will(
    mut will: Will<Impression<String>>,
    sensors: Vec<Box<dyn Sensor<Impression<String>> + Send>>,
    executor: Arc<MotorExecutor>,
    motors: Vec<Arc<dyn Motor + Send + Sync>>,
    store: Arc<dyn MemoryStore + Send + Sync>,
) {
    tracing::debug!("will task started");
    for m in &motors {
        will.register_motor(m.as_ref());
    }
    let mut will = will.memory_store(store);
    let stream = will.observe(sensors).await;
    let (tx, mut rx) = tokio::sync::mpsc::unbounded_channel();
    let _guard = psyche_rs::AbortGuard::new(tokio::spawn(run_sensor_loop(stream, tx, "will")));

    while let Some(ints) = rx.recv().await {
        for intent in ints {
            executor.spawn_intention(intent);
        }
    }
    tracing::info!("will task finished");
}<|MERGE_RESOLUTION|>--- conflicted
+++ resolved
@@ -106,10 +106,6 @@
 
     let (mouth, stream) = build_mouth(&args).await?;
     let vision = Arc::new(VisionSensor::default());
-<<<<<<< HEAD
-=======
-
->>>>>>> bf0951ec
     let store = Arc::new(NeoQdrantMemoryStore::new(
         &args.neo4j_url,
         &args.neo4j_user,
