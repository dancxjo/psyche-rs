use clap::Parser;
use std::sync::Arc;
use tokio::sync::Mutex;
use tracing::{Level, error};

<<<<<<< HEAD
#[cfg(feature = "moment-feedback")]
use chrono::Local;
=======
>>>>>>> 3372bc32
use futures::{StreamExt, stream};
use ollama_rs::Ollama;
use once_cell::sync::Lazy;
use psyche_rs::{
    Action, Combobulator, Impression, ImpressionSensor, LLMClient, LLMPool, Motor, OllamaLLM,
    Sensation, SensationSensor, Sensor, Wit,
};

use daringsby::{
    DevelopmentStatus, HeardSelfSensor, Heartbeat, LoggingMotor, LookMotor, LookStream, Mouth,
    SelfDiscovery, SourceDiscovery, SpeechStream,
};
use std::net::SocketAddr;

const QUICK_PROMPT: &str = include_str!("quick_prompt.txt");
const COMBO_PROMPT: &str = include_str!("combobulator_prompt.txt");
const _WILL_PROMPT: &str = include_str!("will_prompt.txt");

static INSTANT: Lazy<Arc<Mutex<Vec<Impression<String>>>>> =
    Lazy::new(|| Arc::new(Mutex::new(Vec::new())));
#[cfg(feature = "moment-feedback")]
static MOMENT: Lazy<Arc<Mutex<Vec<Impression<Impression<String>>>>>> =
    Lazy::new(|| Arc::new(Mutex::new(Vec::new())));

#[derive(Parser)]
struct Args {
    #[arg(long = "base-url", default_value = "http://localhost:11434", num_args = 1..)]
    base_url: Vec<String>,
    #[arg(long, default_value = "gemma3:27b")]
    model: String,
    /// Host interface for the speech server
    #[arg(long, default_value = "0.0.0.0")]
    host: String,
    /// Port for the speech server
    #[arg(long, default_value_t = 3000)]
    port: u16,
    /// Base URL of the Coqui TTS service
    #[arg(long, default_value = "http://localhost:5002")]
    tts_url: String,
    /// Optional language identifier for TTS
    #[arg(long)]
    language_id: Option<String>,
    /// Speaker identifier used for TTS requests
    #[arg(long, default_value = "p234")]
    speaker_id: String,
}

#[tokio::main]
async fn main() -> Result<(), Box<dyn std::error::Error>> {
    tracing_subscriber::fmt()
        .with_max_level(Level::DEBUG)
        .init();
    let args = Args::parse();
    use tokio::sync::mpsc::unbounded_channel;

    let clients: Vec<Arc<dyn LLMClient>> = args
        .base_url
        .iter()
        .map(|url| {
            let cli = Ollama::try_new(url).expect("failed to create Ollama client");
            Arc::new(OllamaLLM::new(cli, args.model.clone())) as Arc<dyn LLMClient>
        })
        .collect();
    let llm = Arc::new(LLMPool::new(clients));

    let mouth = Arc::new(Mouth::new(args.tts_url.clone(), args.language_id));
    let audio_rx = mouth.subscribe();
    let text_rx = mouth.subscribe_text();
    let stream = Arc::new(SpeechStream::new(audio_rx, text_rx));
    let vision = Arc::new(LookStream::default());
    let app = stream.clone().router().merge(vision.clone().router());
    let addr: SocketAddr = format!("{}:{}", args.host, args.port).parse()?;
    tokio::spawn(async move {
        tracing::info!(%addr, "serving speech stream");
        let listener = tokio::net::TcpListener::bind(addr)
            .await
            .expect("failed to bind TcpListener");
        axum::serve(listener, app).await.expect("axum serve failed");
    });

    let mut quick = Wit::new(llm.clone()).prompt(QUICK_PROMPT).delay_ms(1000);
    let mut combob = Combobulator::new(llm.clone())
        .prompt(COMBO_PROMPT)
        .delay_ms(1000);

    let (tx, rx) = unbounded_channel::<Vec<Impression<String>>>();
    let (look_tx, look_rx) = unbounded_channel::<Vec<Sensation<String>>>();
    #[cfg(feature = "moment-feedback")]
    let (sens_tx, sens_rx) = unbounded_channel::<Vec<Sensation<String>>>();

    #[cfg_attr(not(feature = "moment-feedback"), allow(unused_mut))]
    let mut sensors: Vec<Box<dyn Sensor<String> + Send>> = vec![
        Box::new(Heartbeat) as Box<dyn Sensor<String> + Send>,
        Box::new(SelfDiscovery) as Box<dyn Sensor<String> + Send>,
        Box::new(DevelopmentStatus) as Box<dyn Sensor<String> + Send>,
        Box::new(SourceDiscovery) as Box<dyn Sensor<String> + Send>,
        Box::new(HeardSelfSensor::new(stream.subscribe_heard())) as Box<dyn Sensor<String> + Send>,
        Box::new(SensationSensor::new(look_rx)) as Box<dyn Sensor<String> + Send>,
    ];
    #[cfg(feature = "moment-feedback")]
    sensors.push(Box::new(SensationSensor::new(sens_rx)));

    let mut quick_stream = quick.observe(sensors).await;
    let sensor = ImpressionSensor::new(rx);
    let combo_stream = combob.observe(vec![sensor]).await;
    let logger = Arc::new(LoggingMotor);
    let looker = Arc::new(LookMotor::new(vision.clone(), llm.clone(), look_tx));
    let speaker_id = args.speaker_id.clone();

    let q_instant = INSTANT.clone();
    tokio::spawn(async move {
        while let Some(imps) = quick_stream.next().await {
            let mut guard = q_instant.lock().await;
            *guard = imps.clone();
            drop(guard);
            let _ = tx.send(imps);
        }
    });

    #[cfg(feature = "moment-feedback")]
    {
<<<<<<< HEAD
        let logger_task = logger.clone();
        let mouth_task = mouth.clone();
        let looker_task = looker.clone();
        tokio::spawn(async move {
            while let Some(imps) = combo_stream.next().await {
                *MOMENT.lock().unwrap() = imps.clone();
                let sensed: Vec<Sensation<String>> = imps
                    .iter()
                    .map(|imp| Sensation {
                        kind: "impression".into(),
                        when: Local::now(),
                        what: imp.how.clone(),
                        source: None,
                    })
                    .collect();
                let _ = sens_tx.send(sensed);
                for imp in imps {
                    let text = imp.how.clone();
                    let log_text = text.clone();
                    let body = stream::once(async move { log_text }).boxed();
                    let mut action = Action::new("log", Value::Null, body);
                    action.intention.assigned_motor = "log".into();
                    logger_task.perform(action).await.unwrap();

                    if text.contains("<look/>") {
                        let mut l = Action::new("look", Value::Null, stream::empty().boxed());
                        l.intention.assigned_motor = "look".into();
                        looker_task.perform(l).await.unwrap();
                    }

                    let mut map = Map::new();
                    map.insert("speaker_id".into(), Value::String("p234".into()));
                    let speak_text = text;
                    let speak_body = stream::once(async move { speak_text }).boxed();
                    let mut speak = Action::new("speak", Value::Object(map), speak_body);
                    speak.intention.assigned_motor = "speak".into();
                    if let Err(e) = mouth_task.perform(speak).await {
                        error!(error=?e, "mouth perform failed");
                    }
                }
            }
        });
=======
        let moment = MOMENT.clone();
        tokio::spawn(drive_combo_stream(
            combo_stream,
            logger.clone(),
            mouth.clone(),
            looker.clone(),
            speaker_id,
            sens_tx,
            moment,
        ));
>>>>>>> 3372bc32
    }

    #[cfg(not(feature = "moment-feedback"))]
    {
        tokio::spawn(drive_combo_stream(
            combo_stream,
            logger,
            mouth,
            looker,
            speaker_id,
        ));
    }

    tokio::signal::ctrl_c().await?;
    Ok(())
}

async fn drive_combo_stream(
    mut combo_stream: impl futures::Stream<Item = Vec<Impression<Impression<String>>>>
        + Unpin
        + Send
        + 'static,
    logger: Arc<LoggingMotor>,
    mouth: Arc<Mouth>,
    looker: Arc<LookMotor>,
    speaker_id: String,
    #[cfg(feature = "moment-feedback")] sens_tx: tokio::sync::mpsc::UnboundedSender<Vec<Sensation<String>>>,
    #[cfg(feature = "moment-feedback")] moment: Arc<Mutex<Vec<Impression<Impression<String>>>>>,
) {
    use futures::{StreamExt, stream};
    use serde_json::{Map, Value};

    while let Some(imps) = combo_stream.next().await {
        #[cfg(feature = "moment-feedback")]
        {
            let mut guard = moment.lock().await;
            *guard = imps.clone();
            drop(guard);
            let sensed: Vec<Sensation<String>> = imps
                .iter()
                .map(|imp| Sensation {
                    kind: "impression".into(),
                    when: chrono::Local::now(),
                    what: imp.how.clone(),
                    source: None,
                })
                .collect();
            let _ = sens_tx.send(sensed);
        }
        for imp in imps {
            let text = imp.how.clone();
            let log_text = text.clone();
            let body = stream::once(async move { log_text }).boxed();
            let mut action = Action::new("log", Value::Null, body);
            action.intention.assigned_motor = "log".into();
            logger.perform(action).await.expect("logging motor failed");

            if text.contains("<look/>") {
                let mut l = Action::new("look", Value::Null, stream::empty().boxed());
                l.intention.assigned_motor = "look".into();
                looker.perform(l).await.expect("look motor failed");
            }

            let mut map = Map::new();
            map.insert("speaker_id".into(), Value::String(speaker_id.clone()));
            let speak_text = text;
            let speak_body = stream::once(async move { speak_text }).boxed();
            let mut speak = Action::new("speak", Value::Object(map), speak_body);
            speak.intention.assigned_motor = "speak".into();
            if let Err(e) = mouth.perform(speak).await {
                error!(error=?e, "mouth perform failed");
            }
        }
    }
}<|MERGE_RESOLUTION|>--- conflicted
+++ resolved
@@ -3,11 +3,7 @@
 use tokio::sync::Mutex;
 use tracing::{Level, error};
 
-<<<<<<< HEAD
-#[cfg(feature = "moment-feedback")]
 use chrono::Local;
-=======
->>>>>>> 3372bc32
 use futures::{StreamExt, stream};
 use ollama_rs::Ollama;
 use once_cell::sync::Lazy;
@@ -129,50 +125,6 @@
 
     #[cfg(feature = "moment-feedback")]
     {
-<<<<<<< HEAD
-        let logger_task = logger.clone();
-        let mouth_task = mouth.clone();
-        let looker_task = looker.clone();
-        tokio::spawn(async move {
-            while let Some(imps) = combo_stream.next().await {
-                *MOMENT.lock().unwrap() = imps.clone();
-                let sensed: Vec<Sensation<String>> = imps
-                    .iter()
-                    .map(|imp| Sensation {
-                        kind: "impression".into(),
-                        when: Local::now(),
-                        what: imp.how.clone(),
-                        source: None,
-                    })
-                    .collect();
-                let _ = sens_tx.send(sensed);
-                for imp in imps {
-                    let text = imp.how.clone();
-                    let log_text = text.clone();
-                    let body = stream::once(async move { log_text }).boxed();
-                    let mut action = Action::new("log", Value::Null, body);
-                    action.intention.assigned_motor = "log".into();
-                    logger_task.perform(action).await.unwrap();
-
-                    if text.contains("<look/>") {
-                        let mut l = Action::new("look", Value::Null, stream::empty().boxed());
-                        l.intention.assigned_motor = "look".into();
-                        looker_task.perform(l).await.unwrap();
-                    }
-
-                    let mut map = Map::new();
-                    map.insert("speaker_id".into(), Value::String("p234".into()));
-                    let speak_text = text;
-                    let speak_body = stream::once(async move { speak_text }).boxed();
-                    let mut speak = Action::new("speak", Value::Object(map), speak_body);
-                    speak.intention.assigned_motor = "speak".into();
-                    if let Err(e) = mouth_task.perform(speak).await {
-                        error!(error=?e, "mouth perform failed");
-                    }
-                }
-            }
-        });
-=======
         let moment = MOMENT.clone();
         tokio::spawn(drive_combo_stream(
             combo_stream,
@@ -183,7 +135,6 @@
             sens_tx,
             moment,
         ));
->>>>>>> 3372bc32
     }
 
     #[cfg(not(feature = "moment-feedback"))]
@@ -226,7 +177,7 @@
                 .iter()
                 .map(|imp| Sensation {
                     kind: "impression".into(),
-                    when: chrono::Local::now(),
+                    when: Local::now(),
                     what: imp.how.clone(),
                     source: None,
                 })
