use clap::Parser;
use daringsby::args::Args;
use std::sync::Arc;

use daringsby::memory_consolidation_service::MemoryConsolidationService;
use daringsby::memory_helpers::{ensure_impressions_collection_exists, persist_impression};
use daringsby::{LookSensor, VisionSensor};
use daringsby::{
    llm_helpers::{build_ollama_clients, build_voice_llm},
    logger,
    memory_graph::MemoryGraph,
    motor_helpers::{LLMClients, build_motors},
    mouth_helpers::build_mouth,
    sensor_helpers::{build_ear, build_sensors},
    server_helpers::run_server,
};
use futures::StreamExt;
use futures::stream::BoxStream;
use psyche_rs::{ClusterAnalyzer, MemoryStore};
use psyche_rs::{
    Combobulator, Impression, ImpressionStreamSensor, Motor, MotorExecutor, NeoQdrantMemoryStore,
    SensationSensor, Sensor, Voice, Will, shutdown_signal,
};
use reqwest::Client;
use tokio::sync::mpsc::unbounded_channel;
use url::Url;

async fn run_sensor_loop<I>(
    mut stream: BoxStream<'static, Vec<I>>,
    tx: tokio::sync::mpsc::UnboundedSender<Vec<I>>,
    name: &str,
) {
    tracing::debug!("{} task started", name);
    while let Some(batch) = stream.next().await {
        if tx.send(batch).is_err() {
            break;
        }
    }
    tracing::info!("{} task finished", name);
}

async fn run_impression_loop<T: serde::Serialize + Clone + Send + 'static>(
    mut stream: BoxStream<'static, Vec<Impression<T>>>,
    tx: tokio::sync::mpsc::UnboundedSender<Vec<Impression<T>>>,
    store: Arc<dyn MemoryStore + Send + Sync>,
    kind: &'static str,
    name: &str,
) {
    tracing::debug!("{} task started", name);
    // Avoid blocking here; persistence runs on background tasks so the
    // main thread can continue processing impressions.
    while let Some(batch) = stream.next().await {
        for imp in &batch {
            let store = Arc::clone(&store);
            let imp = imp.clone();
            // Offload persistence so this loop never blocks on I/O.
            tokio::spawn(async move {
                if let Err(e) = persist_impression(store.as_ref(), imp, kind).await {
                    tracing::warn!(error=?e, "persist failed");
                }
            });
        }
        if tx.send(batch).is_err() {
            break;
        }
    }
    tracing::info!("{} task finished", name);
}

async fn run_voice(
    voice: Voice,
    ear: daringsby::Ear,
    get_situation: Arc<dyn Fn() -> String + Send + Sync>,
    get_instant: Arc<dyn Fn() -> String + Send + Sync>,
    get_moment: Arc<dyn Fn() -> String + Send + Sync>,
    executor: Arc<MotorExecutor>,
) {
    let stream = voice
        .observe(ear, get_situation, get_instant, get_moment)
        .await;
    let (tx, mut rx) = tokio::sync::mpsc::unbounded_channel();
    let _guard = psyche_rs::AbortGuard::new(tokio::spawn(run_sensor_loop(stream, tx, "voice")));
    while let Some(ints) = rx.recv().await {
        for intent in ints {
            executor.spawn_intention(intent);
        }
    }
    tracing::info!("voice task finished");
}

#[tokio::main]
async fn main() -> Result<(), Box<dyn std::error::Error>> {
    let (log_tx, log_rx) = tokio::sync::mpsc::unbounded_channel();
    logger::try_init_with_sender(log_tx).expect("logger init");
    let args = Args::parse();

    let (quick_llm, combob_llm, will_llm, memory_llm) = build_ollama_clients(&args);
    let voice_llm = build_voice_llm(&args);
    let llms = LLMClients {
        quick: quick_llm.clone(),
        combob: combob_llm.clone(),
        will: will_llm.clone(),
        memory: memory_llm.clone(),
    };

    let (mouth, stream) = build_mouth(&args).await?;
    let vision = Arc::new(VisionSensor::default());
<<<<<<< HEAD
    let canvas = Arc::new(CanvasStream::default());

    let store = Arc::new(NeoQdrantMemoryStore::new(
        &args.neo4j_url,
        &args.neo4j_user,
        &args.neo4j_pass,
        &args.qdrant_url,
        llms.memory.clone(),
    ));
    let memory_router = Arc::new(MemoryGraph::new(store.clone())).router();

    let mut server_handle = run_server(
        stream.clone(),
        vision.clone(),
        canvas.clone(),
        memory_router,
        &args,
        shutdown_signal(),
    )
    .await;
=======
    let mut server_handle =
        run_server(stream.clone(), vision.clone(), &args, shutdown_signal()).await;
>>>>>>> cc911b7c

    let qdrant_url = Url::parse(&args.qdrant_url)?;
    ensure_impressions_collection_exists(&Client::new(), &qdrant_url).await?;
    let (motors, _motor_map, consolidation_status, mut look_rx) =
        build_motors(&llms, mouth.clone(), vision.clone(), store.clone());
    let motors_send: Vec<Arc<dyn Motor + Send + Sync>> = motors
        .iter()
        .cloned()
        .map(|m| m as Arc<dyn Motor + Send + Sync>)
        .collect();
    // Increased worker pool and queue capacity to handle bursts of
    // intentions without dropping them.
    let executor = Arc::new(MotorExecutor::new(
        motors_send.clone(),
        8,
        64,
        Some(store.clone()),
        None,
    ));

    let mut sensors = build_sensors(stream.clone(), consolidation_status.clone());
    sensors.push(Box::new(SensationSensor::new(log_rx)) as Box<dyn Sensor<String> + Send>);
    if let Some(rx) = look_rx.take() {
        sensors.push(Box::new(LookSensor::new(rx)) as Box<dyn Sensor<String> + Send>);
    }
    let ear = build_ear(stream.clone());
    let voice = Voice::new(voice_llm.clone(), 10)
        .name("Voice")
        .system_prompt(include_str!("prompts/voice_prompt.txt"))
        .delay_ms(0);

    let (situ_tx, situ_rx) = unbounded_channel();
    let mut consolidation_guard = consolidation_status.clone().map(|status| {
        let analyzer = Arc::new(ClusterAnalyzer::new(store.clone(), llms.memory.clone()));
        MemoryConsolidationService::new(analyzer, status, std::time::Duration::from_secs(60))
            .spawn()
    });

    let combob_task = {
        let combob = Combobulator::new(llms.combob.clone())
            .name("Combobulator")
            .prompt(include_str!("prompts/combobulator_prompt.txt"))
            .memory_store(store.clone());
        tokio::spawn(run_combobulator(combob, sensors, situ_tx, store.clone()))
    };

    let combo_sensor = ImpressionStreamSensor::new(situ_rx);

    let will_task = {
        let will = Will::new(llms.will.clone())
            .name("Will")
            .prompt(include_str!("prompts/will_prompt.txt"));
        let window = will.window_arc();
        let latest_instant = will.latest_instant_arc();
        let latest_moment = will.latest_moment_arc();
        let task = tokio::spawn(run_will(
            will,
            vec![Box::new(combo_sensor)],
            executor.clone(),
            motors_send.clone(),
            store.clone(),
        ));
        (task, window, latest_instant, latest_moment)
    };

    let (will_task, window, latest_instant, latest_moment) = will_task;

    let get_situation = Arc::new(move || psyche_rs::build_timeline(&window));
    let get_instant = Arc::new(move || latest_instant.lock().unwrap().clone());
    let get_moment = Arc::new(move || latest_moment.lock().unwrap().clone());
    let voice_task = tokio::spawn(run_voice(
        voice,
        ear,
        get_situation,
        get_instant,
        get_moment,
        executor.clone(),
    ));

    let mut combob = Some(combob_task);
    let mut will = Some(will_task);
    let mut voice_handle = Some(voice_task);

    tokio::select! {
        _ = shutdown_signal() => {
            tracing::info!("Shutdown signal received");
            if let Some(h) = combob.take() { h.abort(); }
            if let Some(h) = will.take() { h.abort(); }
            if let Some(h) = voice_handle.take() { h.abort(); }
            stream.abort_tasks();
            tracing::info!("Tasks aborted");
        }
        res = async {
            tokio::try_join!(
                combob.take().unwrap(),
                will.take().unwrap(),
                voice_handle.take().unwrap(),
            )
        } => {
            match res {
                Ok(_) => tracing::info!("All tasks completed successfully"),
                Err(e) => tracing::error!(error=?e, "A task failed"),
            }
        }
    }

    if let Some(mut g) = consolidation_guard {
        g.abort();
    }
    stream.abort_tasks();
    server_handle.abort();
    tracing::info!("Server aborted");
    Ok(())
}

async fn run_combobulator(
    mut combob: Combobulator<String>,
    sensors: Vec<Box<dyn Sensor<String> + Send>>,
    tx: tokio::sync::mpsc::UnboundedSender<Vec<Impression<String>>>,
    store: Arc<dyn MemoryStore + Send + Sync>,
) {
    let stream = combob.observe(sensors).await;
    run_impression_loop(stream, tx, store, "Moment", "combobulator").await;
}

async fn run_will(
    mut will: Will<Impression<String>>,
    sensors: Vec<Box<dyn Sensor<Impression<String>> + Send>>,
    executor: Arc<MotorExecutor>,
    motors: Vec<Arc<dyn Motor + Send + Sync>>,
    store: Arc<dyn MemoryStore + Send + Sync>,
) {
    tracing::debug!("will task started");
    for m in &motors {
        will.register_motor(m.as_ref());
    }
    let mut will = will.memory_store(store);
    let stream = will.observe(sensors).await;
    let (tx, mut rx) = tokio::sync::mpsc::unbounded_channel();
    let _guard = psyche_rs::AbortGuard::new(tokio::spawn(run_sensor_loop(stream, tx, "will")));

    while let Some(ints) = rx.recv().await {
        for intent in ints {
            executor.spawn_intention(intent);
        }
    }
    tracing::info!("will task finished");
}<|MERGE_RESOLUTION|>--- conflicted
+++ resolved
@@ -105,7 +105,6 @@
 
     let (mouth, stream) = build_mouth(&args).await?;
     let vision = Arc::new(VisionSensor::default());
-<<<<<<< HEAD
     let canvas = Arc::new(CanvasStream::default());
 
     let store = Arc::new(NeoQdrantMemoryStore::new(
@@ -126,10 +125,6 @@
         shutdown_signal(),
     )
     .await;
-=======
-    let mut server_handle =
-        run_server(stream.clone(), vision.clone(), &args, shutdown_signal()).await;
->>>>>>> cc911b7c
 
     let qdrant_url = Url::parse(&args.qdrant_url)?;
     ensure_impressions_collection_exists(&Client::new(), &qdrant_url).await?;
