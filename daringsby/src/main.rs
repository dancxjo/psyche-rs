--- conflicted
+++ resolved
@@ -9,11 +9,8 @@
 };
 use daringsby::{LookSensor, VisionSensor};
 use daringsby::{
-<<<<<<< HEAD
     face_gallery::FaceGallery,
-=======
     face_clustering_service::FaceClusteringService,
->>>>>>> b2549ce9
     llm_helpers::{build_ollama_clients, build_voice_llm},
     logger,
     memory_graph::MemoryGraph,
