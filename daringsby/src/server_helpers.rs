--- conflicted
+++ resolved
@@ -3,18 +3,13 @@
 use std::net::SocketAddr;
 use std::sync::Arc;
 
-<<<<<<< HEAD
 use crate::{CanvasStream, SpeechStream, VisionSensor, args::Args};
 use axum::Router;
-=======
-use crate::{SpeechStream, VisionSensor, args::Args};
->>>>>>> cc911b7c
 
-/// Run the HTTP server exposing speech and vision streams.
+/// Run the HTTP server exposing speech, vision, canvas, and memory graph streams.
 pub async fn run_server(
     stream: Arc<SpeechStream>,
     vision: Arc<VisionSensor>,
-<<<<<<< HEAD
     canvas: Arc<CanvasStream>,
     memory: Router,
     args: &Args,
@@ -26,29 +21,29 @@
         .merge(vision.clone().router())
         .merge(canvas.clone().router())
         .merge(memory);
-=======
-    args: &Args,
-    shutdown: impl Future<Output = ()> + Send + 'static,
-) -> AbortGuard {
-    let app = stream.clone().router().merge(vision.clone().router());
->>>>>>> cc911b7c
+
     let addr: SocketAddr = format!("{}:{}", args.host, args.port)
         .parse()
         .expect("invalid addr");
+
     let handle = tokio::spawn(async move {
         let mut shutdown = Box::pin(shutdown);
-        tracing::info!(%addr, "serving speech stream");
+        tracing::info!(%addr, "serving HTTP interface");
         let listener = tokio::net::TcpListener::bind(addr)
             .await
             .expect("failed to bind TcpListener");
+
         tokio::select! {
             res = axum::serve(listener, app) => {
-                if let Err(e) = res { tracing::error!(?e, "axum serve failed"); }
+                if let Err(e) = res {
+                    tracing::error!(?e, "axum serve failed");
+                }
             }
             _ = &mut shutdown => {
                 tracing::info!("Shutting down Axum server");
             }
         }
     });
+
     AbortGuard::new(handle)
 }