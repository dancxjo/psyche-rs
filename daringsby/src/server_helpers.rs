use axum_server::tls_rustls::RustlsConfig;
use futures::Future;
use psyche_rs::AbortGuard;
use rcgen::generate_simple_self_signed;
use std::net::SocketAddr;
use std::path::Path;
use std::sync::Arc;

use crate::{SpeechStream, VisionSensor, args::Args};
use axum::Router;

<<<<<<< HEAD
async fn ensure_tls_certs(cert: &str, key: &str, host: &str) -> std::io::Result<()> {
    if tokio::fs::try_exists(cert).await? && tokio::fs::try_exists(key).await? {
        return Ok(());
    }
    tracing::info!(%cert, %key, "generating self-signed TLS certs");
    if let Some(dir) = Path::new(cert).parent() {
        if !dir.exists() {
            tokio::fs::create_dir_all(dir).await?;
        }
    }
    if let Some(dir) = Path::new(key).parent() {
        if !dir.exists() {
            tokio::fs::create_dir_all(dir).await?;
        }
    }
    let certificate = generate_simple_self_signed(vec![host.into()]).unwrap();
    tokio::fs::write(cert, certificate.serialize_pem().unwrap()).await?;
    tokio::fs::write(key, certificate.serialize_private_key_pem()).await?;
    Ok(())
}

/// Run the HTTP server exposing speech, vision, canvas, and memory graph streams.
=======
/// Run the HTTP server exposing speech, vision, and memory graph streams.
>>>>>>> bf0951ec
pub async fn run_server(
    stream: Arc<SpeechStream>,
    vision: Arc<VisionSensor>,
    memory: Router,
    args: &Args,
    shutdown: impl Future<Output = ()> + Send + 'static,
) -> AbortGuard {
    let app = stream
        .clone()
        .router()
        .merge(vision.clone().router())
        .merge(memory);

    let addr: SocketAddr = format!("{}:{}", args.host, args.port)
        .parse()
        .expect("invalid addr");

    let cert = args.tls_cert.clone();
    let key = args.tls_key.clone();
    let host = args.host.clone();

    let handle = tokio::spawn(async move {
        let mut shutdown = Box::pin(shutdown);
        if let Err(e) = ensure_tls_certs(&cert, &key, &host).await {
            tracing::error!(error=?e, "failed to ensure TLS certs");
            return;
        }
        tracing::info!(%addr, "serving HTTPS interface");
        let config = match RustlsConfig::from_pem_file(&cert, &key).await {
            Ok(c) => c,
            Err(e) => {
                tracing::error!(error=?e, "failed to load TLS config");
                return;
            }
        };

        tokio::select! {
            res = axum_server::tls_rustls::bind_rustls(addr, config).serve(app.into_make_service()) => {
                if let Err(e) = res {
                    tracing::error!(?e, "axum serve failed");
                }
            }
            _ = &mut shutdown => {
                tracing::info!("Shutting down Axum server");
            }
        }
    });

    AbortGuard::new(handle)
}<|MERGE_RESOLUTION|>--- conflicted
+++ resolved
@@ -9,7 +9,6 @@
 use crate::{SpeechStream, VisionSensor, args::Args};
 use axum::Router;
 
-<<<<<<< HEAD
 async fn ensure_tls_certs(cert: &str, key: &str, host: &str) -> std::io::Result<()> {
     if tokio::fs::try_exists(cert).await? && tokio::fs::try_exists(key).await? {
         return Ok(());
@@ -31,10 +30,7 @@
     Ok(())
 }
 
-/// Run the HTTP server exposing speech, vision, canvas, and memory graph streams.
-=======
 /// Run the HTTP server exposing speech, vision, and memory graph streams.
->>>>>>> bf0951ec
 pub async fn run_server(
     stream: Arc<SpeechStream>,
     vision: Arc<VisionSensor>,
