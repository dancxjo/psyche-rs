--- conflicted
+++ resolved
@@ -33,12 +33,9 @@
 base64 = "0.21"
 anyhow = "1"
 battery = "0.7"
-<<<<<<< HEAD
 axum-server = { version = "0.7", features = ["tls-rustls"] }
 rcgen = "0.11"
-=======
 hyper = "1"
->>>>>>> bf0951ec
 
 [dev-dependencies]
 httpmock = "0.7"
