use chrono::Utc;
<<<<<<< HEAD
use psyche::distiller::{link_sources, Distiller, DistillerConfig};
=======
use psyche::distiller::{Distiller, DistillerConfig};
>>>>>>> 280ff27f
use psyche::llm::mock_chat::MockChat;
use psyche::models::MemoryEntry;
use serde_json::json;
use uuid::Uuid;

#[tokio::test]
async fn combobulator_config_distills_chat() {
    let cfg = DistillerConfig {
        name: "combobulator".into(),
        input_kind: "sensation/chat".into(),
        output_kind: "instant".into(),
        prompt_template: "{input}".into(),
<<<<<<< HEAD
        post_process: Some(link_sources),
=======
        post_process: None,
>>>>>>> 280ff27f
    };
    let mut d = Distiller {
        config: cfg,
        llm: Box::new(MockChat::default()),
    };
<<<<<<< HEAD
    let entry_id = Uuid::new_v4();
    let entry = MemoryEntry {
        id: entry_id,
=======
    let entry = MemoryEntry {
        id: Uuid::new_v4(),
>>>>>>> 280ff27f
        kind: "sensation/chat".into(),
        when: Utc::now(),
        what: json!("I feel tired"),
        how: String::new(),
    };
    let out = d.distill(vec![entry]).await.unwrap();
    assert_eq!(out[0].kind, "instant");
    assert_eq!(out[0].how, "mock response");
<<<<<<< HEAD
    assert_eq!(out[0].what, json!([entry_id]));
=======
>>>>>>> 280ff27f
}

#[tokio::test]
async fn memory_config_distills_instant() {
    let cfg = DistillerConfig {
        name: "memory".into(),
        input_kind: "instant".into(),
        output_kind: "situation".into(),
        prompt_template: "{input}".into(),
<<<<<<< HEAD
        post_process: Some(link_sources),
=======
        post_process: None,
>>>>>>> 280ff27f
    };
    let mut d = Distiller {
        config: cfg,
        llm: Box::new(MockChat::default()),
    };
<<<<<<< HEAD
    let id1 = Uuid::new_v4();
    let id2 = Uuid::new_v4();
    let entry1 = MemoryEntry {
        id: id1,
=======
    let entry = MemoryEntry {
        id: Uuid::new_v4(),
>>>>>>> 280ff27f
        kind: "instant".into(),
        when: Utc::now(),
        what: json!("so sleepy"),
        how: String::from("so sleepy"),
    };
<<<<<<< HEAD
    let entry2 = MemoryEntry {
        id: id2,
        kind: "instant".into(),
        when: Utc::now(),
        what: json!("very tired"),
        how: String::from("very tired"),
    };
    let out = d
        .distill(vec![entry1.clone(), entry2.clone()])
        .await
        .unwrap();
    assert_eq!(out[0].kind, "situation");
    assert_eq!(out[0].how, "mock response");
    assert_eq!(out[0].what, json!([id1, id2]));
=======
    let out = d.distill(vec![entry]).await.unwrap();
    assert_eq!(out[0].kind, "situation");
    assert_eq!(out[0].how, "mock response");
>>>>>>> 280ff27f
}<|MERGE_RESOLUTION|>--- conflicted
+++ resolved
@@ -1,9 +1,5 @@
 use chrono::Utc;
-<<<<<<< HEAD
 use psyche::distiller::{link_sources, Distiller, DistillerConfig};
-=======
-use psyche::distiller::{Distiller, DistillerConfig};
->>>>>>> 280ff27f
 use psyche::llm::mock_chat::MockChat;
 use psyche::models::MemoryEntry;
 use serde_json::json;
@@ -11,29 +7,20 @@
 
 #[tokio::test]
 async fn combobulator_config_distills_chat() {
+    let entry_id = Uuid::new_v4();
     let cfg = DistillerConfig {
         name: "combobulator".into(),
         input_kind: "sensation/chat".into(),
         output_kind: "instant".into(),
         prompt_template: "{input}".into(),
-<<<<<<< HEAD
         post_process: Some(link_sources),
-=======
-        post_process: None,
->>>>>>> 280ff27f
     };
     let mut d = Distiller {
         config: cfg,
         llm: Box::new(MockChat::default()),
     };
-<<<<<<< HEAD
-    let entry_id = Uuid::new_v4();
     let entry = MemoryEntry {
         id: entry_id,
-=======
-    let entry = MemoryEntry {
-        id: Uuid::new_v4(),
->>>>>>> 280ff27f
         kind: "sensation/chat".into(),
         when: Utc::now(),
         what: json!("I feel tired"),
@@ -42,44 +29,31 @@
     let out = d.distill(vec![entry]).await.unwrap();
     assert_eq!(out[0].kind, "instant");
     assert_eq!(out[0].how, "mock response");
-<<<<<<< HEAD
     assert_eq!(out[0].what, json!([entry_id]));
-=======
->>>>>>> 280ff27f
 }
 
 #[tokio::test]
 async fn memory_config_distills_instant() {
+    let id1 = Uuid::new_v4();
+    let id2 = Uuid::new_v4();
     let cfg = DistillerConfig {
         name: "memory".into(),
         input_kind: "instant".into(),
         output_kind: "situation".into(),
         prompt_template: "{input}".into(),
-<<<<<<< HEAD
         post_process: Some(link_sources),
-=======
-        post_process: None,
->>>>>>> 280ff27f
     };
     let mut d = Distiller {
         config: cfg,
         llm: Box::new(MockChat::default()),
     };
-<<<<<<< HEAD
-    let id1 = Uuid::new_v4();
-    let id2 = Uuid::new_v4();
     let entry1 = MemoryEntry {
         id: id1,
-=======
-    let entry = MemoryEntry {
-        id: Uuid::new_v4(),
->>>>>>> 280ff27f
         kind: "instant".into(),
         when: Utc::now(),
         what: json!("so sleepy"),
         how: String::from("so sleepy"),
     };
-<<<<<<< HEAD
     let entry2 = MemoryEntry {
         id: id2,
         kind: "instant".into(),
@@ -87,16 +61,8 @@
         what: json!("very tired"),
         how: String::from("very tired"),
     };
-    let out = d
-        .distill(vec![entry1.clone(), entry2.clone()])
-        .await
-        .unwrap();
+    let out = d.distill(vec![entry1, entry2]).await.unwrap();
     assert_eq!(out[0].kind, "situation");
     assert_eq!(out[0].how, "mock response");
     assert_eq!(out[0].what, json!([id1, id2]));
-=======
-    let out = d.distill(vec![entry]).await.unwrap();
-    assert_eq!(out[0].kind, "situation");
-    assert_eq!(out[0].how, "mock response");
->>>>>>> 280ff27f
 }